# Ontolearn: Learning OWL Class Expression

*Ontolearn* is an open-source software library for learning owl class expressions at large scale.

Given positive and negative [OWL named individual](https://www.w3.org/TR/owl2-syntax/#Individuals) examples
$E^+$ and $E^-$, learning [OWL Class expression](https://www.w3.org/TR/owl2-syntax/#Class_Expressions) problem refers to the following supervised Machine Learning problem

$$\forall p \in E^+\ \mathcal{K} \models H(p) \wedge \forall n \in E^-\ \mathcal{K} \not \models H(n).$$

To tackle this supervised learnign problem, ontolearn offers many symbolic, neuro-sybmoloc and deep learning based Learning algorithms: 
- **Drill** &rarr; [Neuro-Symbolic Class Expression Learning](https://www.ijcai.org/proceedings/2023/0403.pdf)
- **EvoLearner** &rarr; [EvoLearner: Learning Description Logics with Evolutionary Algorithms](https://dl.acm.org/doi/abs/10.1145/3485447.3511925)
- **NCES2** &rarr; (soon) [Neural Class Expression Synthesis in ALCHIQ(D)](https://papers.dice-research.org/2023/ECML_NCES2/NCES2_public.pdf)
- **NCES** &rarr; [Neural Class Expression Synthesis](https://link.springer.com/chapter/10.1007/978-3-031-33455-9_13) 
- **NERO** &rarr; (soon) [Learning Permutation-Invariant Embeddings for Description Logic Concepts](https://link.springer.com/chapter/10.1007/978-3-031-30047-9_9)
- **CLIP** &rarr; [Learning Concept Lengths Accelerates Concept Learning in ALC](https://link.springer.com/chapter/10.1007/978-3-031-06981-9_14)
- **CELOE** &rarr; [Class Expression Learning for Ontology Engineering](https://www.sciencedirect.com/science/article/abs/pii/S1570826811000023)
- **OCEL** &rarr; A limited version of CELOE

Find more in the [Documentation](https://ontolearn-docs-dice-group.netlify.app/usage/01_introduction).

## Installation

```shell
pip install ontolearn 
```
or
```shell
git clone https://github.com/dice-group/Ontolearn.git 
# To create a virtual python env with conda 
conda create -n venv python=3.10.14 --no-default-packages && conda activate venv && pip install -e .
# To download knowledge graphs
wget https://files.dice-research.org/projects/Ontolearn/KGs.zip -O ./KGs.zip && unzip KGs.zip
```
```shell
pytest -p no:warnings -x # Running 64 tests takes ~ 6 mins
```

## Learning OWL Class Expression
```python
from ontolearn.learners import TDL
from ontolearn.triple_store import TripleStore
from ontolearn.learning_problem import PosNegLPStandard
from owlapy.owl_individual import OWLNamedIndividual
from owlapy import owl_expression_to_sparql, owl_expression_to_dl
# (1) Initialize Triplestore
# sudo docker run -p 3030:3030 -e ADMIN_PASSWORD=pw123 stain/jena-fuseki
# Login http://localhost:3030/#/ with admin and pw123
# Create a new dataset called family and upload KGs/Family/family.owl
kb = TripleStore(url="http://localhost:3030/family")
# (2) Initialize a learner.
model = TDL(knowledge_base=kb)
# (3) Define a description logic concept learning problem.
lp = PosNegLPStandard(pos={OWLNamedIndividual("http://example.com/father#stefan")},
                      neg={OWLNamedIndividual("http://example.com/father#heinz"),
                           OWLNamedIndividual("http://example.com/father#anna"),
                           OWLNamedIndividual("http://example.com/father#michelle")})
# (4) Learn description logic concepts best fitting (3).
h = model.fit(learning_problem=lp).best_hypotheses()
print(h)
print(owl_expression_to_dl(h))
print(owl_expression_to_sparql(expression=h))
```

## Learning OWL Class Expression over DBpedia
```python
from ontolearn.utils.static_funcs import save_owl_class_expressions

# (1) Initialize Triplestore
kb = TripleStore(url="http://dice-dbpedia.cs.upb.de:9080/sparql")
# (3) Initialize a learner.
model = TDL(knowledge_base=kb)
# (4) Define a description logic concept learning problem.
lp = PosNegLPStandard(pos={OWLNamedIndividual("http://dbpedia.org/resource/Angela_Merkel")},
                      neg={OWLNamedIndividual("http://dbpedia.org/resource/Barack_Obama")})
# (5) Learn description logic concepts best fitting (4).
h = model.fit(learning_problem=lp).best_hypotheses()
print(h)
print(owl_expression_to_dl(h))
print(owl_expression_to_sparql(expression=h))
save_owl_class_expressions(expressions=h,path="owl_prediction")
```

Fore more please refer to  the [examples](https://github.com/dice-group/Ontolearn/tree/develop/examples) folder.

## ontolearn-webservice 

<details><summary> Click me! </summary>

Load an RDF knowledge graph 
```shell
ontolearn-webservice --path_knowledge_base KGs/Mutagenesis/mutagenesis.owl
```
or launch a Tentris instance https://github.com/dice-group/tentris over Mutagenesis.
```shell
ontolearn-webservice --endpoint_triple_store http://0.0.0.0:9080/sparql
```
The below code trains DRILL with 6 randomly generated learning problems
provided that **path_to_pretrained_drill** does not lead to a directory containing pretrained DRILL.
Thereafter, trained DRILL is saved in the directory **path_to_pretrained_drill**.
Finally, trained DRILL will learn an OWL class expression.
```python
import json
import requests
with open(f"LPs/Mutagenesis/lps.json") as json_file:
    learning_problems = json.load(json_file)["problems"]
for str_target_concept, examples in learning_problems.items():
    response = requests.get('http://0.0.0.0:8000/cel',
                            headers={'accept': 'application/json', 'Content-Type': 'application/json'},
                            json={"pos": examples['positive_examples'],
                                  "neg": examples['negative_examples'],
                                  "model": "Drill",
                                  "path_embeddings": "mutagenesis_embeddings/Keci_entity_embeddings.csv",
                                  "path_to_pretrained_drill": "pretrained_drill",
                                  # if pretrained_drill exists, upload, otherwise train one and save it there
                                  "num_of_training_learning_problems": 2,
                                  "num_of_target_concepts": 3,
                                  "max_runtime": 60000,  # seconds
                                  "iter_bound": 1  # number of iterations/applied refinement opt.
                                  })
    print(response.json())  # {'Prediction': '∀ hasAtom.(¬Nitrogen-34)', 'F1': 0.7283582089552239, 'saved_prediction': 'Predictions.owl'}
```
TDL (a more scalable learner) can also be used as follows
```python
import json
import requests
with open(f"LPs/Mutagenesis/lps.json") as json_file:
    learning_problems = json.load(json_file)["problems"]
for str_target_concept, examples in learning_problems.items():
    response = requests.get('http://0.0.0.0:8000/cel',
                            headers={'accept': 'application/json', 'Content-Type': 'application/json'},
                            json={"pos": examples['positive_examples'],
                                  "neg": examples['negative_examples'],
                                  "model": "TDL"})
    print(response.json())
```


</details>

## Benchmark Results

<details> <summary> To see the results </summary>

```shell
# To download learning problems. # Benchmark learners on the Family benchmark dataset with benchmark learning problems.
wget https://files.dice-research.org/projects/Ontolearn/LPs.zip -O ./LPs.zip && unzip LPs.zip
```

### 10-Fold Cross Validation Family Benchmark Results

<<<<<<< HEAD
The following script will apply 10-fold cross validation on each benchmark learning problem with max runtime of 60 seconds.
Results will be stored in family.csv.
lps_difficult.json contains OWL Class Expression learning problems whose goal answers cannot be found by searching the named concepts.
=======
>>>>>>> 6dad07aa
```shell
# To download learning problems and benchmark learners on the Family benchmark dataset with benchmark learning problems.
python examples/concept_learning_cv_evaluation.py --lps LPs/Family/lps_difficult.json --kb KGs/Family/family-benchmark_rich_background.owl --max_runtime 60 --report family.csv 
```
In the following python script, the results are summarized and the markdown displayed below generated.
```python
import pandas as pd
df=pd.read_csv("family.csv").groupby("LP").mean()
filter_col = [col for col in df if col.startswith('Test-F1') or col.startswith('RT')]
print(df[filter_col].to_markdown(floatfmt=".3f"))
```
<<<<<<< HEAD
Note that DRILL is untrained and we simply used accuracy driven heuristics.

|         LP         | Train-F1-OCEL | Test-F1-OCEL | RT-OCEL | Train-F1-CELOE | Test-F1-CELOE | RT-CELOE | Train-F1-Evo | Test-F1-Evo | RT-Evo | Train-F1-DRILL | Test-F1-DRILL | RT-DRILL | Train-F1-TDL | Test-F1-TDL | RT-TDL | Train-F1-NCES | Test-F1-NCES | RT-NCES |
|:------------------:|--------------:|-------------:|--------:|---------------:|--------------:|---------:|-------------:|------------:|-------:|---------------:|--------------:|---------:|-------------:|------------:|-------:|--------------:|-------------:|--------:|
|        Aunt        |         0.835 |        0.614 |  13.697 |          0.918 |         0.855 |   13.697 |        0.995 |       0.978 |  5.278 |          0.837 |         0.811 |   60.351 |        1.000 |       0.967 |  0.131 |         0.712 |        0.681 |   0.234 |
|       Cousin       |         0.746 |        0.712 |  10.846 |          0.796 |         0.789 |   10.846 |        1.000 |       0.993 |  3.311 |          0.732 |         0.701 |   60.485 |        1.000 |       0.825 |  0.191 |         0.667 |        0.667 |   0.232 |
| Grandgranddaughter |         1.000 |        1.000 |   0.013 |          1.000 |         1.000 |    0.013 |        1.000 |       1.000 |  0.426 |          1.000 |         0.980 |   17.486 |        1.000 |       1.000 |  0.052 |         0.825 |        0.800 |   0.224 |
|  Grandgrandfather  |         1.000 |        1.000 |   0.897 |          1.000 |         1.000 |    0.897 |        1.000 |       1.000 |  0.404 |          0.968 |         0.947 |   55.728 |        1.000 |       0.947 |  0.053 |         0.741 |        0.707 |   0.231 |
|  Grandgrandmother  |         1.000 |        1.000 |   4.173 |          1.000 |         1.000 |    4.173 |        1.000 |       1.000 |  0.442 |          0.975 |         0.893 |   50.329 |        1.000 |       0.947 |  0.052 |         0.702 |        0.707 |   0.229 |
|   Grandgrandson    |         1.000 |        1.000 |   1.632 |          1.000 |         1.000 |    1.632 |        1.000 |       1.000 |  0.452 |          0.962 |         0.931 |   60.358 |        1.000 |       0.911 |  0.072 |         0.824 |        0.817 |   0.235 |
|       Uncle        |         0.904 |        0.876 |  16.244 |          0.907 |         0.891 |   16.244 |        0.996 |       0.964 |  4.516 |          0.908 |         0.876 |   60.416 |        1.000 |       0.922 |  0.103 |         0.696 |        0.687 |   0.253 |

=======
Average Test F1 scores over the 10-fold CV over learning problems.
|               |  Avg. Test-F1 | Avg. RT |
|:--------------|--------------:|--------:|
| OCEL          | 0.959         | 0.633   |
| CELOE         | 0.973         | 0.633   |
| EvoLearner    | **0.991**     | 0.864   |
| DRILL         | 0.923         | 1.771   |
| TDL           | 0.966         | **0.121** |
| NCES          | 0.833         | 0.239     |


The 10-fold CV over each single learning problem.
>>>>>>> 6dad07aa


</details>

## Deployment 

<details> <summary> To see the results </summary>

```shell
pip install gradio # (check `pip show gradio` first)
```

Available models to deploy: **EvoLearner**, **NCES**, **CELOE** and **OCEL**.
To deploy **EvoLearner** on the **Family** knowledge graph:
```shell
python deploy_cl.py --model evolearner --path_knowledge_base KGs/Family/family-benchmark_rich_background.owl
```
Run the help command to see the description on this script usage:

```shell
python deploy_cl.py --help
```

</details>

## Development

<details> <summary> To see the results </summary>
  
Creating a feature branch **refactoring** from development branch

```shell
git branch refactoring develop
```

</details>

## References
Currently, we are working on our manuscript describing our framework. 
If you find our work useful in your research, please consider citing the respective paper:
```
# DRILL
@inproceedings{demir2023drill,
  author = {Demir, Caglar and Ngomo, Axel-Cyrille Ngonga},
  booktitle = {The 32nd International Joint Conference on Artificial Intelligence, IJCAI 2023},
  title = {Neuro-Symbolic Class Expression Learning},
  url = {https://www.ijcai.org/proceedings/2023/0403.pdf},
 year={2023}
}

# NCES2
@inproceedings{kouagou2023nces2,
author={Kouagou, N'Dah Jean and Heindorf, Stefan and Demir, Caglar and Ngonga Ngomo, Axel-Cyrille},
title={Neural Class Expression Synthesis in ALCHIQ(D)},
url = {https://papers.dice-research.org/2023/ECML_NCES2/NCES2_public.pdf},
booktitle={Machine Learning and Knowledge Discovery in Databases},
year={2023},
publisher={Springer Nature Switzerland},
address="Cham"
}

# NCES
@inproceedings{kouagou2023neural,
  title={Neural class expression synthesis},
  author={Kouagou, N’Dah Jean and Heindorf, Stefan and Demir, Caglar and Ngonga Ngomo, Axel-Cyrille},
  booktitle={European Semantic Web Conference},
  pages={209--226},
  year={2023},
  publisher={Springer Nature Switzerland}
}

# EvoLearner
@inproceedings{heindorf2022evolearner,
  title={Evolearner: Learning description logics with evolutionary algorithms},
  author={Heindorf, Stefan and Bl{\"u}baum, Lukas and D{\"u}sterhus, Nick and Werner, Till and Golani, Varun Nandkumar and Demir, Caglar and Ngonga Ngomo, Axel-Cyrille},
  booktitle={Proceedings of the ACM Web Conference 2022},
  pages={818--828},
  year={2022}
}


# CLIP
@inproceedings{kouagou2022learning,
  title={Learning Concept Lengths Accelerates Concept Learning in ALC},
  author={Kouagou, N’Dah Jean and Heindorf, Stefan and Demir, Caglar and Ngonga Ngomo, Axel-Cyrille},
  booktitle={European Semantic Web Conference},
  pages={236--252},
  year={2022},
  publisher={Springer Nature Switzerland}
}
```

In case you have any question, please contact: ```caglar.demir@upb.de``` or ```caglardemir8@gmail.com```<|MERGE_RESOLUTION|>--- conflicted
+++ resolved
@@ -149,12 +149,10 @@
 
 ### 10-Fold Cross Validation Family Benchmark Results
 
-<<<<<<< HEAD
 The following script will apply 10-fold cross validation on each benchmark learning problem with max runtime of 60 seconds.
 Results will be stored in family.csv.
 lps_difficult.json contains OWL Class Expression learning problems whose goal answers cannot be found by searching the named concepts.
-=======
->>>>>>> 6dad07aa
+  
 ```shell
 # To download learning problems and benchmark learners on the Family benchmark dataset with benchmark learning problems.
 python examples/concept_learning_cv_evaluation.py --lps LPs/Family/lps_difficult.json --kb KGs/Family/family-benchmark_rich_background.owl --max_runtime 60 --report family.csv 
@@ -166,7 +164,7 @@
 filter_col = [col for col in df if col.startswith('Test-F1') or col.startswith('RT')]
 print(df[filter_col].to_markdown(floatfmt=".3f"))
 ```
-<<<<<<< HEAD
+
 Note that DRILL is untrained and we simply used accuracy driven heuristics.
 
 |         LP         | Train-F1-OCEL | Test-F1-OCEL | RT-OCEL | Train-F1-CELOE | Test-F1-CELOE | RT-CELOE | Train-F1-Evo | Test-F1-Evo | RT-Evo | Train-F1-DRILL | Test-F1-DRILL | RT-DRILL | Train-F1-TDL | Test-F1-TDL | RT-TDL | Train-F1-NCES | Test-F1-NCES | RT-NCES |
@@ -179,20 +177,6 @@
 |   Grandgrandson    |         1.000 |        1.000 |   1.632 |          1.000 |         1.000 |    1.632 |        1.000 |       1.000 |  0.452 |          0.962 |         0.931 |   60.358 |        1.000 |       0.911 |  0.072 |         0.824 |        0.817 |   0.235 |
 |       Uncle        |         0.904 |        0.876 |  16.244 |          0.907 |         0.891 |   16.244 |        0.996 |       0.964 |  4.516 |          0.908 |         0.876 |   60.416 |        1.000 |       0.922 |  0.103 |         0.696 |        0.687 |   0.253 |
 
-=======
-Average Test F1 scores over the 10-fold CV over learning problems.
-|               |  Avg. Test-F1 | Avg. RT |
-|:--------------|--------------:|--------:|
-| OCEL          | 0.959         | 0.633   |
-| CELOE         | 0.973         | 0.633   |
-| EvoLearner    | **0.991**     | 0.864   |
-| DRILL         | 0.923         | 1.771   |
-| TDL           | 0.966         | **0.121** |
-| NCES          | 0.833         | 0.239     |
-
-
-The 10-fold CV over each single learning problem.
->>>>>>> 6dad07aa
 
 
 </details>
