# Ontolearn

*Ontolearn* is an open-source software library for description logic learning problem.
Find more in the [Documentation](https://ontolearn-docs-dice-group.netlify.app/usage/01_introduction).

Learning algorithms: 
- **Drill** &rarr; [Neuro-Symbolic Class Expression Learning](https://www.ijcai.org/proceedings/2023/0403.pdf)
- **EvoLearner** &rarr; [EvoLearner: Learning Description Logics with Evolutionary Algorithms](https://dl.acm.org/doi/abs/10.1145/3485447.3511925)
- **NCES2** &rarr; (soon) [Neural Class Expression Synthesis in ALCHIQ(D)](https://papers.dice-research.org/2023/ECML_NCES2/NCES2_public.pdf)
- **NCES** &rarr; [Neural Class Expression Synthesis](https://link.springer.com/chapter/10.1007/978-3-031-33455-9_13) 
- **NERO** &rarr; (soon) [Learning Permutation-Invariant Embeddings for Description Logic Concepts](https://link.springer.com/chapter/10.1007/978-3-031-30047-9_9)
- **CLIP** &rarr; (soon) [Learning Concept Lengths Accelerates Concept Learning in ALC](https://link.springer.com/chapter/10.1007/978-3-031-06981-9_14)
- **CELOE** &rarr; [Class Expression Learning for Ontology Engineering](https://www.sciencedirect.com/science/article/abs/pii/S1570826811000023)
- **OCEL** &rarr; A limited version of CELOE

## Installation

```shell
pip install ontolearn 
```
or
```shell
git clone https://github.com/dice-group/Ontolearn.git 
<<<<<<< HEAD
python -m venv venv && source venv/bin/activate # for Windows use: .\venv\Scripts\activate 
pip install -r requirements.txt
=======
conda create --name onto python=3.9.18 && conda activate onto && pip3 install -e . && python -c "import ontolearn"
# To download knowledge graphs
>>>>>>> 11b491b7
wget https://files.dice-research.org/projects/Ontolearn/KGs.zip -O ./KGs.zip && unzip KGs.zip
```

```shell
pytest -p no:warnings -x # Running 158 tests takes ~ 3 mins
```

## Description Logic Concept Learning 
```python
from ontolearn.concept_learner import CELOE
from ontolearn.knowledge_base import KnowledgeBase
from ontolearn.learning_problem import PosNegLPStandard
from ontolearn.search import EvoLearnerNode
from owlapy.model import OWLClass, OWLClassAssertionAxiom, OWLNamedIndividual, IRI, OWLObjectProperty, OWLObjectPropertyAssertionAxiom
from owlapy.render import DLSyntaxObjectRenderer
# (1) Load a knowledge graph.
kb = KnowledgeBase(path='KGs/father.owl')
# (2) Initialize a learner.
model = CELOE(knowledge_base=kb)
# (3) Define a description logic concept learning problem.
lp = PosNegLPStandard(pos={OWLNamedIndividual(IRI.create("http://example.com/father#stefan")),
                           OWLNamedIndividual(IRI.create("http://example.com/father#markus")),
                           OWLNamedIndividual(IRI.create("http://example.com/father#martin"))},
                      neg={OWLNamedIndividual(IRI.create("http://example.com/father#heinz")),
                           OWLNamedIndividual(IRI.create("http://example.com/father#anna")),
                           OWLNamedIndividual(IRI.create("http://example.com/father#michelle"))})
# (4) Learn description logic concepts best fitting (3).
dl_classifiers=model.fit(learning_problem=lp).best_hypotheses(2)

# (5) Inference over unseen individuals
namespace = 'http://example.com/father#'
# (6) New Individuals
julia = OWLNamedIndividual(IRI.create(namespace, 'julia'))
julian = OWLNamedIndividual(IRI.create(namespace, 'julian'))
thomas = OWLNamedIndividual(IRI.create(namespace, 'thomas'))
# (7) OWLClassAssertionAxiom  about (6)
male = OWLClass(IRI.create(namespace, 'male'))
female = OWLClass(IRI.create(namespace, 'female'))
axiom1 = OWLClassAssertionAxiom(individual=julia, class_expression=female)
axiom2 = OWLClassAssertionAxiom(individual=julian, class_expression=male)
axiom3 = OWLClassAssertionAxiom(individual=thomas, class_expression=male)
# (8) OWLObjectPropertyAssertionAxiom about (6)
has_child = OWLObjectProperty(IRI.create(namespace, 'hasChild'))
# Existing Individuals
anna = OWLNamedIndividual(IRI.create(namespace, 'anna'))
markus = OWLNamedIndividual(IRI.create(namespace, 'markus'))
michelle = OWLNamedIndividual(IRI.create(namespace, 'michelle'))
axiom4 = OWLObjectPropertyAssertionAxiom(subject=thomas, property_=has_child, object_=julian)
axiom5 = OWLObjectPropertyAssertionAxiom(subject=julia, property_=has_child, object_=julian)

# 4. Use loaded class expressions for predictions
predictions = model.predict(individuals=[julia, julian, thomas, anna, markus, michelle],
                            axioms=[axiom1, axiom2, axiom3, axiom4, axiom5],
                            hypotheses=dl_classifiers)
print(predictions)
"""
          (¬female) ⊓ (∃ hasChild.⊤)  male
julia                            0.0   0.0
julian                           0.0   1.0
thomas                           1.0   1.0
anna                             0.0   0.0
markus                           1.0   1.0
michelle                         0.0   0.0
"""
```

Fore more please refer to  the [examples](https://github.com/dice-group/Ontolearn/tree/develop/examples) folder.

## Benchmark Results
```shell
# To download learning problems. # Benchmark learners on the Family benchmark dataset with benchmark learning problems.
wget https://files.dice-research.org/projects/Ontolearn/LPs.zip -O ./LPs.zip && unzip LPs.zip
```

```shell
# To download learning problems. # Benchmark learners on the Family benchmark dataset with benchmark learning problems.
python examples/concept_learning_evaluation.py --lps LPs/Family/lps.json --kb KGs/Family/family-benchmark_rich_background.owl --max_runtime 60 --report family_results.csv 
python -c 'import pandas as pd; print(pd.read_csv("family_results.csv", index_col=0).to_markdown(floatfmt=".3f"))'
```
<details> <summary> To see the results </summary>
Each model has 60 second to find a fitting answer. DRILL results are obtained by using F1 score as heuristic function.

### Family Benchmark Results

| LP                 |   F1-OCEL |   RT-OCEL |   F1-CELOE |   RT-CELOE |   F1-EvoLearner |   RT-EvoLearner |   F1-DRILL |   RT-DRILL |   F1-tDL |   RT-tDL |
|:-------------------|----------:|----------:|-----------:|-----------:|----------------:|----------------:|-----------:|-----------:|---------:|---------:|
| Aunt               |     0.837 |    13.737 |      0.911 |      7.238 |           0.882 |         105.142 |      1.000 |      1.567 |    1.000 |    0.343 |
| Brother            |     1.000 |     0.030 |      1.000 |      0.007 |           1.000 |           0.186 |      1.000 |      0.341 |    1.000 |    0.193 |
| Cousin             |     0.721 |    11.565 |      0.793 |     10.104 |           0.831 |          98.884 |      0.348 |      0.334 |    1.000 |    0.232 |
| Daughter           |     1.000 |     0.025 |      1.000 |      0.008 |           1.000 |           0.324 |      1.000 |      0.587 |    1.000 |    0.335 |
| Father             |     1.000 |     0.005 |      1.000 |      0.002 |           1.000 |           0.010 |      1.000 |      0.400 |    1.000 |    0.246 |
| Granddaughter      |     1.000 |     0.003 |      1.000 |      0.001 |           1.000 |           0.006 |      1.000 |      0.310 |    1.000 |    0.217 |
| Grandfather        |     1.000 |     0.003 |      1.000 |      0.001 |           1.000 |           0.005 |      1.000 |      0.266 |    1.000 |    0.196 |
| Grandgranddaughter |     1.000 |     0.003 |      1.000 |      0.001 |           1.000 |           0.003 |      1.000 |      0.279 |    1.000 |    0.178 |
| Grandgrandfather   |     1.000 |     0.775 |      1.000 |      0.164 |           1.000 |           0.732 |      0.944 |      0.220 |    1.000 |    0.176 |
| Grandgrandmother   |     1.000 |     2.458 |      1.000 |      0.202 |           1.000 |           0.714 |      0.000 |      0.239 |    1.000 |    0.173 |
| Grandgrandson      |     1.000 |     0.547 |      1.000 |      0.165 |           1.000 |           0.610 |      0.486 |      0.289 |    1.000 |    0.185 |
| Grandmother        |     1.000 |     0.004 |      1.000 |      0.002 |           1.000 |           0.007 |      0.654 |      0.282 |    1.000 |    0.194 |
| Grandson           |     1.000 |     0.003 |      1.000 |      0.002 |           1.000 |           0.006 |      0.687 |      0.267 |    1.000 |    0.330 |
| Mother             |     1.000 |     0.004 |      1.000 |      0.002 |           1.000 |           0.008 |      1.000 |      0.282 |    1.000 |    0.227 |
| PersonWithASibling |     1.000 |     0.004 |      1.000 |      0.001 |           0.737 |          85.697 |      0.571 |      0.316 |    1.000 |    0.242 |
| Sister             |     1.000 |     0.003 |      1.000 |      0.001 |           1.000 |           0.150 |      0.800 |      0.282 |    1.000 |    0.525 |
| Son                |     1.000 |     0.004 |      1.000 |      0.002 |           1.000 |           0.008 |      0.556 |      0.268 |    1.000 |    0.217 |
| Uncle              |     0.905 |    29.269 |      0.905 |      8.582 |           0.950 |         103.332 |      0.633 |      0.322 |    1.000 |    0.198 |


### Mutagenesis Benchmark Results
```shell
python examples/concept_learning_evaluation.py --lps LPs/Mutagenesis/lps.json --kb KGs/Mutagenesis/mutagenesis.owl --max_runtime 60 --report mutagenesis_results.csv 
python -c 'import pandas as pd; print(pd.read_csv("mutagenesis_results.csv", index_col=0).to_markdown(floatfmt=".3f"))'
```
| LP       |   F1-OCEL |   RT-OCEL |   F1-CELOE |   RT-CELOE |   F1-EvoLearner |   RT-EvoLearner |   F1-DRILL |   RT-DRILL |   F1-tDL |   RT-tDL |
|:---------|----------:|----------:|-----------:|-----------:|----------------:|----------------:|-----------:|-----------:|---------:|---------:|
| NotKnown |     0.916 |    60.002 |      0.916 |     41.288 |           0.856 |         247.329 |      0.976 |     40.502 |    1.000 |   47.646 |

### Carcinogenesis Benchmark Results
```shell
python examples/concept_learning_evaluation.py --lps LPs/Carcinogenesis/lps.json --kb KGs/Carcinogenesis/carcinogenesis.owl --max_runtime 60 --report carcinogenesis_results.csv 
python -c 'import pandas as pd; print(pd.read_csv("carcinogenesis_results.csv", index_col=0).to_markdown(floatfmt=".3f"))'
```

| LP       |   F1-OCEL |   RT-OCEL |   F1-CELOE |   RT-CELOE |   F1-EvoLearner |   RT-EvoLearner |   F1-DRILL |   RT-DRILL |   F1-tDL |   RT-tDL |
|:---------|----------:|----------:|-----------:|-----------:|----------------:|----------------:|-----------:|-----------:|---------:|---------:|
| NOTKNOWN |     0.734 |    60.307 |      0.739 |     69.639 |           0.745 |        1083.561 |      0.820 |     64.725 |    1.000 |   47.550 |

</details>

## Deployment 

```shell
pip install gradio # (check `pip show gradio` first)
```

Available models to deploy: **EvoLearner**, **NCES**, **CELOE** and **OCEL**.
To deploy **EvoLearner** on the **Family** knowledge graph:
```shell
python deploy_cl.py --model evolearner --path_knowledge_base KGs/Family/family-benchmark_rich_background.owl
```
Run the help command to see the description on this script usage:

```shell
python deploy_cl.py --help
```

### Citing
Currently, we are working on our manuscript describing our framework. 
If you find our work useful in your research, please consider citing the respective paper:
```
# DRILL
@inproceedings{demir2023drill,
  author = {Demir, Caglar and Ngomo, Axel-Cyrille Ngonga},
  booktitle = {The 32nd International Joint Conference on Artificial Intelligence, IJCAI 2023},
  title = {Neuro-Symbolic Class Expression Learning},
  url = {https://www.ijcai.org/proceedings/2023/0403.pdf},
 year={2023}
}

# NCES2
@inproceedings{kouagou2023nces2,
author={Kouagou, N'Dah Jean and Heindorf, Stefan and Demir, Caglar and Ngonga Ngomo, Axel-Cyrille},
title={Neural Class Expression Synthesis in ALCHIQ(D)},
url = {https://papers.dice-research.org/2023/ECML_NCES2/NCES2_public.pdf},
booktitle={Machine Learning and Knowledge Discovery in Databases},
year={2023},
publisher={Springer Nature Switzerland},
address="Cham"
}

# NCES
@inproceedings{kouagou2023neural,
  title={Neural class expression synthesis},
  author={Kouagou, N’Dah Jean and Heindorf, Stefan and Demir, Caglar and Ngonga Ngomo, Axel-Cyrille},
  booktitle={European Semantic Web Conference},
  pages={209--226},
  year={2023},
  publisher={Springer Nature Switzerland}
}

# EvoLearner
@inproceedings{heindorf2022evolearner,
  title={Evolearner: Learning description logics with evolutionary algorithms},
  author={Heindorf, Stefan and Bl{\"u}baum, Lukas and D{\"u}sterhus, Nick and Werner, Till and Golani, Varun Nandkumar and Demir, Caglar and Ngonga Ngomo, Axel-Cyrille},
  booktitle={Proceedings of the ACM Web Conference 2022},
  pages={818--828},
  year={2022}
}


# CLIP
@inproceedings{kouagou2022learning,
  title={Learning Concept Lengths Accelerates Concept Learning in ALC},
  author={Kouagou, N’Dah Jean and Heindorf, Stefan and Demir, Caglar and Ngonga Ngomo, Axel-Cyrille},
  booktitle={European Semantic Web Conference},
  pages={236--252},
  year={2022},
  publisher={Springer Nature Switzerland}
}
```

In case you have any question, please contact:  ```onto-learn@lists.uni-paderborn.de```<|MERGE_RESOLUTION|>--- conflicted
+++ resolved
@@ -21,13 +21,8 @@
 or
 ```shell
 git clone https://github.com/dice-group/Ontolearn.git 
-<<<<<<< HEAD
 python -m venv venv && source venv/bin/activate # for Windows use: .\venv\Scripts\activate 
 pip install -r requirements.txt
-=======
-conda create --name onto python=3.9.18 && conda activate onto && pip3 install -e . && python -c "import ontolearn"
-# To download knowledge graphs
->>>>>>> 11b491b7
 wget https://files.dice-research.org/projects/Ontolearn/KGs.zip -O ./KGs.zip && unzip KGs.zip
 ```
 
