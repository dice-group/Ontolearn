--- conflicted
+++ resolved
@@ -36,13 +36,8 @@
 class TestNCES(unittest.TestCase):
 
     def test_prediction_quality_family(self):
-<<<<<<< HEAD
-        knowledge_base_path = "./NCESData/family/family.owl"
-        path_of_embeddings = "./NCESData/family/embeddings/ConEx_entity_embeddings.csv"
-=======
         knowledge_base_path="./NCESData/family/family.owl"
         path_of_embeddings="./NCESData/family/embeddings/ConEx_entity_embeddings.csv"
->>>>>>> 169810f4
         if os.path.exists(knowledge_base_path) and os.path.exists(path_of_embeddings):
             nces = NCES(knowledge_base_path=knowledge_base_path, quality_func=F1(), num_predictions=100,
                         path_of_embeddings=path_of_embeddings,
@@ -52,24 +47,15 @@
             brother = dl_parser.parse('Brother')
             daughter = dl_parser.parse('Daughter')
             pos = set(KB.individuals(brother)).union(set(KB.individuals(daughter)))
-<<<<<<< HEAD
-            neg = set(KB.individuals()) - set(pos)
-=======
             neg = set(KB.individuals())-set(pos)
->>>>>>> 169810f4
             learning_problem = PosNegLPStandard(pos=pos, neg=neg)
             node = list(nces.fit(learning_problem).best_predictions)[0]
             print("Quality:", node.quality)
             assert node.quality > 0.95
 
     def test_prediction_quality_mutagenesis(self):
-<<<<<<< HEAD
-        knowledge_base_path = "./NCESData/mutagenesis/mutagenesis.owl"
-        path_of_embeddings = "./NCESData/mutagenesis/embeddings/ConEx_entity_embeddings.csv"
-=======
         knowledge_base_path="./NCESData/mutagenesis/mutagenesis.owl"
         path_of_embeddings="./NCESData/mutagenesis/embeddings/ConEx_entity_embeddings.csv"
->>>>>>> 169810f4
         if os.path.exists(knowledge_base_path) and os.path.exists(path_of_embeddings):
             nces = NCES(knowledge_base_path=knowledge_base_path, quality_func=F1(), num_predictions=100,
                         path_of_embeddings=path_of_embeddings,
@@ -79,27 +65,15 @@
             exists_inbond = dl_parser.parse('∃ hasStructure.Benzene')
             not_bond7 = dl_parser.parse('¬Bond-7')
             pos = set(KB.individuals(exists_inbond)).intersection(set(KB.individuals(not_bond7)))
-<<<<<<< HEAD
             neg = sorted(set(KB.individuals()) - pos)
             if len(pos) > 500:
                 pos = set(np.random.choice(list(pos), size=min(500, len(pos)), replace=False))
             neg = set(neg[:min(1000 - len(pos), len(neg))])
-=======
-            neg = sorted(set(KB.individuals())-pos)
-            if len(pos) > 500:
-                pos = set(np.random.choice(list(pos), size=min(500, len(pos)), replace=False))
-            neg = set(neg[:min(1000-len(pos), len(neg))])
->>>>>>> 169810f4
             learning_problem = PosNegLPStandard(pos=pos, neg=neg)
             node = list(nces.fit(learning_problem).best_predictions)[0]
             print("Quality:", node.quality)
             assert node.quality > 0.95
-<<<<<<< HEAD
 
-
-=======
-        
->>>>>>> 169810f4
 if __name__ == "__main__":
     test = TestNCES()
     test.test_prediction_quality_family()
