--- conflicted
+++ resolved
@@ -68,11 +68,7 @@
     def test_class_hierarchy_children(self):
         NS = "http://example.com/father#"
         mgr = OWLOntologyManager_Owlready2()
-<<<<<<< HEAD
-        onto = mgr.load_ontology(IRI.create("file://KGs/Father/father.owl"))
-=======
         onto = mgr.load_ontology(IRI.create("file://KGs/Family/father.owl"))
->>>>>>> 727f4728
         reasoner = OWLReasoner_Owlready2(onto)
 
         ch = ClassHierarchy(reasoner)
