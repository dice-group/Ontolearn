--- conflicted
+++ resolved
@@ -17,11 +17,7 @@
 class TestBaseConceptLearner(unittest.TestCase):
 
     def setUp(self):
-<<<<<<< HEAD
-        kb = KnowledgeBase(path='KGs/Father/father.owl')
-=======
         kb = KnowledgeBase(path='KGs/Family/father.owl')
->>>>>>> 727f4728
         self.model = CELOE(knowledge_base=kb)
         self.namespace = 'http://example.com/father#'
 
