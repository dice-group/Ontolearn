from datetime import date, datetime
import unittest

from pandas import Timedelta
from ontolearn.base.fast_instance_checker import OWLReasoner_FastInstanceChecker
from owlapy.providers import owl_datatype_max_inclusive_restriction, owl_datatype_min_inclusive_restriction, \
                              owl_datatype_min_max_exclusive_restriction, owl_datatype_min_max_inclusive_restriction

import owlready2

from owlapy.class_expression import OWLObjectOneOf, OWLObjectSomeValuesFrom, OWLThing, OWLObjectComplementOf, \
    OWLObjectAllValuesFrom, OWLObjectHasValue, OWLClass, OWLDataAllValuesFrom, OWLDataHasValue, \
    OWLDataOneOf, OWLDataSomeValuesFrom, OWLObjectExactCardinality, OWLObjectMaxCardinality, OWLObjectMinCardinality, \
    OWLObjectIntersectionOf, OWLDataMaxCardinality, OWLDataMinCardinality, OWLObjectUnionOf, \
    OWLDataExactCardinality
from owlapy.iri import IRI
from owlapy.owl_axiom import OWLSubDataPropertyOfAxiom, OWLInverseObjectPropertiesAxiom, OWLSubObjectPropertyOfAxiom, \
    OWLObjectPropertyRangeAxiom, OWLSameIndividualAxiom, OWLClassAssertionAxiom, OWLEquivalentClassesAxiom, \
    OWLDifferentIndividualsAxiom, OWLDisjointClassesAxiom, OWLDisjointDataPropertiesAxiom, \
    OWLDisjointObjectPropertiesAxiom, OWLEquivalentDataPropertiesAxiom, OWLEquivalentObjectPropertiesAxiom, \
    OWLDataPropertyDomainAxiom, OWLDataPropertyRangeAxiom, OWLSubClassOfAxiom, OWLObjectPropertyDomainAxiom, \
    OWLDataPropertyAssertionAxiom, OWLObjectPropertyAssertionAxiom, OWLDeclarationAxiom
from owlapy.owl_data_ranges import OWLDataComplementOf, OWLDataIntersectionOf, OWLDataUnionOf
from owlapy.owl_individual import OWLNamedIndividual
from owlapy.owl_literal import DoubleOWLDatatype, OWLLiteral, DurationOWLDatatype, IntegerOWLDatatype, \
    BooleanOWLDatatype, DateTimeOWLDatatype, DateOWLDatatype
from owlapy.owl_property import OWLObjectInverseOf, OWLObjectProperty, OWLDataProperty

from ontolearn.base import OWLOntologyManager_Owlready2, OWLReasoner_Owlready2
from ontolearn.base import OWLReasoner_Owlready2_ComplexCEInstances
from ontolearn.base.utils import ToOwlready2, FromOwlready2


class Owlapy_Owlready2_Test(unittest.TestCase):

    def test_equivalent_classes(self):
        ns = "http://dl-learner.org/mutagenesis#"
        mgr = OWLOntologyManager_Owlready2()
        onto = mgr.load_ontology(IRI.create("file://KGs/Mutagenesis/mutagenesis.owl"))
        reasoner = OWLReasoner_Owlready2(onto)

        atom = OWLClass(IRI(ns, 'Atom'))
        bond = OWLClass(IRI(ns, 'Bond'))
        ball3 = OWLClass(IRI(ns, 'Ball3'))
        benzene = OWLClass(IRI(ns, 'Benzene'))
        compound = OWLClass(IRI(ns, 'Compound'))
        has_atom = OWLObjectProperty(IRI(ns, 'hasAtom'))

        mgr.add_axiom(onto, OWLEquivalentClassesAxiom([OWLObjectUnionOf([atom, bond]), compound, atom, bond]))
        mgr.add_axiom(onto, OWLEquivalentClassesAxiom([bond, benzene]))
        mgr.add_axiom(onto, OWLEquivalentClassesAxiom([bond, OWLObjectSomeValuesFrom(has_atom, ball3)]))

        classes = frozenset({atom, compound, bond})
        target_classes = frozenset(reasoner.equivalent_classes(benzene, only_named=True))
        self.assertEqual(classes, target_classes)

        classes = frozenset({OWLObjectUnionOf([atom, bond]), atom, compound, bond,
                             OWLObjectSomeValuesFrom(has_atom, ball3)})
        target_classes = frozenset(reasoner.equivalent_classes(benzene, only_named=False))
        self.assertEqual(classes, target_classes)

        classes = frozenset({bond, atom, compound, benzene})
        target_classes = frozenset(reasoner.equivalent_classes(OWLObjectUnionOf([atom, bond]), only_named=True))
        self.assertEqual(classes, target_classes)

        classes = frozenset({atom, compound, bond, benzene, OWLObjectSomeValuesFrom(has_atom, ball3)})
        target_classes = frozenset(reasoner.equivalent_classes(OWLObjectUnionOf([atom, bond]), only_named=False))
        self.assertEqual(classes, target_classes)

        classes = frozenset({bond, atom, compound, benzene})
        target_classes = frozenset(reasoner.equivalent_classes(OWLObjectSomeValuesFrom(has_atom, ball3),
                                                               only_named=True))
        self.assertEqual(classes, target_classes)

        classes = frozenset({atom, compound, bond, benzene, OWLObjectUnionOf([atom, bond])})
        target_classes = frozenset(reasoner.equivalent_classes(OWLObjectSomeValuesFrom(has_atom, ball3),
                                                               only_named=False))
        self.assertEqual(classes, target_classes)

    def test_sub_classes(self):
        ns = "http://dl-learner.org/mutagenesis#"
        mgr = OWLOntologyManager_Owlready2()
        onto = mgr.load_ontology(IRI.create("file://KGs/Mutagenesis/mutagenesis.owl"))
        reasoner = OWLReasoner_Owlready2(onto)

        bond = OWLClass(IRI(ns, 'Bond'))
        ball3 = OWLClass(IRI(ns, 'Ball3'))
        benzene = OWLClass(IRI(ns, 'Benzene'))
        has_atom = OWLObjectProperty(IRI(ns, 'hasAtom'))

        mgr.add_axiom(onto, OWLSubClassOfAxiom(benzene, OWLObjectUnionOf([bond, bond])))
        mgr.add_axiom(onto, OWLSubClassOfAxiom(OWLObjectUnionOf([bond, bond]), ball3))
        mgr.add_axiom(onto, OWLSubClassOfAxiom(ball3, OWLObjectSomeValuesFrom(has_atom, ball3)))

        # Named class
        # Direct, only named
        classes = frozenset({})
        target_classes = frozenset(reasoner.sub_classes(ball3, direct=True, only_named=True))
        self.assertEqual(classes, target_classes)

        # non Direct, only named
        classes = frozenset({benzene})
        target_classes = frozenset(reasoner.sub_classes(ball3, direct=False, only_named=True))
        self.assertEqual(classes, target_classes)

        # Direct, not only named
        classes = frozenset({OWLObjectUnionOf([bond, bond])})
        target_classes = frozenset(reasoner.sub_classes(ball3, direct=True, only_named=False))
        self.assertEqual(classes, target_classes)

        # non Direct, not only named
        classes = frozenset({OWLObjectUnionOf([bond, bond]), benzene})
        target_classes = frozenset(reasoner.sub_classes(ball3, direct=False, only_named=False))
        self.assertEqual(classes, target_classes)

        # Complex class expression
        # Direct, only named
        classes = frozenset({ball3})
        target_classes = frozenset(reasoner.sub_classes(OWLObjectSomeValuesFrom(has_atom, ball3),
                                                        direct=True, only_named=True))
        self.assertEqual(classes, target_classes)

        # non Direct, only named
        classes = frozenset({ball3, benzene})
        target_classes = frozenset(reasoner.sub_classes(OWLObjectSomeValuesFrom(has_atom, ball3),
                                                        direct=False, only_named=True))
        self.assertEqual(classes, target_classes)

        # Direct, not only named
        classes = frozenset({ball3})
        target_classes = frozenset(reasoner.sub_classes(OWLObjectSomeValuesFrom(has_atom, ball3),
                                                        direct=True, only_named=False))
        self.assertEqual(classes, target_classes)

        # non Direct, not only named
        classes = frozenset({OWLObjectUnionOf([bond, bond]), benzene, ball3})
        target_classes = frozenset(reasoner.sub_classes(OWLObjectSomeValuesFrom(has_atom, ball3),
                                                        direct=False, only_named=False))
        self.assertEqual(classes, target_classes)

    def test_super_classes(self):
        ns = "http://dl-learner.org/mutagenesis#"
        mgr = OWLOntologyManager_Owlready2()
        onto = mgr.load_ontology(IRI.create("file://KGs/Mutagenesis/mutagenesis.owl"))
        reasoner = OWLReasoner_Owlready2(onto)

        bond = OWLClass(IRI(ns, 'Bond'))
        ball3 = OWLClass(IRI(ns, 'Ball3'))
        benzene = OWLClass(IRI(ns, 'Benzene'))
        ring_structure = OWLClass(IRI(ns, 'RingStructure'))
        has_atom = OWLObjectProperty(IRI(ns, 'hasAtom'))

        mgr.add_axiom(onto, OWLSubClassOfAxiom(OWLObjectSomeValuesFrom(has_atom, ball3), benzene))
        mgr.add_axiom(onto, OWLSubClassOfAxiom(benzene, OWLObjectUnionOf([bond, bond])))
        mgr.add_axiom(onto, OWLSubClassOfAxiom(OWLObjectUnionOf([bond, bond]), ball3))

        # Named class
        # Direct, only named
        classes = frozenset({ring_structure})
        target_classes = frozenset(reasoner.super_classes(benzene, direct=True, only_named=True))
        self.assertEqual(classes, target_classes)

        # non Direct, only named
        classes = frozenset({ring_structure, OWLThing, ball3})
        target_classes = frozenset(reasoner.super_classes(benzene, direct=False, only_named=True))
        self.assertEqual(classes, target_classes)

        # Direct, not only named
        classes = frozenset({OWLObjectUnionOf([bond, bond]), ring_structure})
        target_classes = frozenset(reasoner.super_classes(benzene, direct=True, only_named=False))
        self.assertEqual(classes, target_classes)

        # non Direct, not only named
        classes = frozenset({OWLObjectUnionOf([bond, bond]), ball3, ring_structure, OWLThing})
        target_classes = frozenset(reasoner.super_classes(benzene, direct=False, only_named=False))
        self.assertEqual(classes, target_classes)

        # Complex class expression
        # Direct, only named
        classes = frozenset({benzene})
        target_classes = frozenset(reasoner.super_classes(OWLObjectSomeValuesFrom(has_atom, ball3),
                                                          direct=True, only_named=True))
        self.assertEqual(classes, target_classes)

        # non Direct, only named
        classes = frozenset({ring_structure, OWLThing, benzene, ball3})
        target_classes = frozenset(reasoner.super_classes(OWLObjectSomeValuesFrom(has_atom, ball3),
                                                          direct=False, only_named=True))
        self.assertEqual(classes, target_classes)

        # Direct, not only named
        classes = frozenset({benzene})
        target_classes = frozenset(reasoner.super_classes(OWLObjectSomeValuesFrom(has_atom, ball3),
                                                          direct=True, only_named=False))
        self.assertEqual(classes, target_classes)

        # non Direct, not only named
        classes = frozenset({OWLObjectUnionOf([bond, bond]), ball3, ring_structure, OWLThing, benzene})
        target_classes = frozenset(reasoner.super_classes(OWLObjectSomeValuesFrom(has_atom, ball3),
                                                          direct=False, only_named=False))
        self.assertEqual(classes, target_classes)

    def test_sub_object_properties(self):
        ns = "http://www.biopax.org/examples/glycolysis#"
        mgr = OWLOntologyManager_Owlready2()
        onto = mgr.load_ontology(IRI.create("file://KGs/Biopax/biopax.owl"))
        reasoner = OWLReasoner_Owlready2(onto)

        participants = OWLObjectProperty(IRI.create(ns, 'PARTICIPANTS'))
        target_props = frozenset({OWLObjectProperty(IRI(ns, 'COFACTOR')),
                                  OWLObjectProperty(IRI(ns, 'CONTROLLED')),
                                  OWLObjectProperty(IRI(ns, 'CONTROLLER')),
                                  OWLObjectProperty(IRI(ns, 'LEFT')),
                                  OWLObjectProperty(IRI(ns, 'RIGHT'))})
        self.assertEqual(frozenset(reasoner.sub_object_properties(participants, direct=True)), target_props)
        self.assertEqual(frozenset(reasoner.sub_object_properties(participants, direct=False)), target_props)

    def test_instances(self):
        ns = "http://example.com/father#"
        mgr = OWLOntologyManager_Owlready2()
<<<<<<< HEAD
        onto = mgr.load_ontology(IRI.create("file://KGs/Father/father.owl"))
=======
        onto = mgr.load_ontology(IRI.create("file://KGs/Family/father.owl"))
>>>>>>> 727f4728
        reasoner = OWLReasoner_Owlready2(onto)

        inst = frozenset(reasoner.instances(OWLThing))
        target_inst = frozenset({OWLNamedIndividual(IRI(ns, 'anna')),
                                 OWLNamedIndividual(IRI(ns, 'heinz')),
                                 OWLNamedIndividual(IRI(ns, 'markus')),
                                 OWLNamedIndividual(IRI(ns, 'martin')),
                                 OWLNamedIndividual(IRI(ns, 'michelle')),
                                 OWLNamedIndividual(IRI(ns, 'stefan'))})
        self.assertEqual(inst, target_inst)

        inst = frozenset(reasoner.instances(OWLClass(IRI.create(ns, "male"))))
        target_inst = frozenset({OWLNamedIndividual(IRI(ns, 'heinz')), OWLNamedIndividual(IRI(ns, 'martin')),
                                 OWLNamedIndividual(IRI(ns, 'markus')), OWLNamedIndividual(IRI(ns, 'stefan'))})
        self.assertEqual(inst, target_inst)

    def test_types(self):
        ns = "http://example.com/father#"
        mgr = OWLOntologyManager_Owlready2()
<<<<<<< HEAD
        onto = mgr.load_ontology(IRI.create("file://KGs/Father/father.owl"))
=======
        onto = mgr.load_ontology(IRI.create("file://KGs/Family/father.owl"))
>>>>>>> 727f4728
        reasoner = OWLReasoner_Owlready2(onto)

        types = frozenset(reasoner.types(OWLNamedIndividual(IRI.create(ns, 'stefan'))))
        target_types = frozenset({OWLThing, OWLClass(IRI(ns, 'male')), OWLClass(IRI(ns, 'person'))})
        self.assertEqual(target_types, types)

    def test_object_values(self):
        ns = "http://example.com/father#"
        mgr = OWLOntologyManager_Owlready2()
<<<<<<< HEAD
        onto = mgr.load_ontology(IRI.create("file://KGs/Father/father.owl"))
=======
        onto = mgr.load_ontology(IRI.create("file://KGs/Family/father.owl"))
>>>>>>> 727f4728
        reasoner = OWLReasoner_Owlready2(onto)

        stefan = OWLNamedIndividual(IRI.create(ns, 'stefan'))
        markus = OWLNamedIndividual(IRI.create(ns, 'markus'))
        heinz = OWLNamedIndividual(IRI(ns, 'heinz'))
        has_child = OWLObjectProperty(IRI.create(ns, 'hasChild'))
        super_has_child = OWLObjectProperty(IRI.create(ns, 'super_hasChild'))
        mgr.add_axiom(onto, OWLSubObjectPropertyOfAxiom(has_child, super_has_child))

        kids = frozenset(reasoner.object_property_values(stefan, has_child))
        target_kids = frozenset({markus})
        self.assertEqual(target_kids, kids)

        no_kids = frozenset(reasoner.object_property_values(heinz, has_child))
        self.assertEqual(frozenset(), no_kids)

        # test sub property
        kids = frozenset(reasoner.object_property_values(stefan, super_has_child, direct=True))
        target_kids = frozenset()
        self.assertEqual(target_kids, kids)

        kids = frozenset(reasoner.object_property_values(stefan, super_has_child, direct=False))
        target_kids = frozenset({markus})
        self.assertEqual(target_kids, kids)

        # test inverse
        has_child_inverse = OWLObjectProperty(IRI.create(ns, 'hasChild_inverse'))
        mgr.add_axiom(onto, OWLInverseObjectPropertiesAxiom(has_child, has_child_inverse))
        parents = frozenset(reasoner.object_property_values(markus, OWLObjectInverseOf(has_child), direct=True))
        target_parents = frozenset({stefan})
        self.assertEqual(target_parents, parents)
        # Remove again for completeness, would not be necessary
        mgr.remove_axiom(onto, OWLInverseObjectPropertiesAxiom(has_child, has_child_inverse))

        # test inverse with sub property
        # Setup:
        # hasChild subPropertyOf super_hasChild
        # hasChild inverseOf hasChild_inverse
        # super_hasChild inverseOf super_hasChild_inverse
        super_has_child_inverse = OWLObjectProperty(IRI.create(ns, 'super_hasChild_inverse'))
        mgr.add_axiom(onto, OWLInverseObjectPropertiesAxiom(super_has_child, super_has_child_inverse))

        parents = frozenset(reasoner.object_property_values(stefan,
                                                            OWLObjectInverseOf(super_has_child_inverse),
                                                            direct=True))
        target_parents = frozenset()
        self.assertEqual(target_parents, parents)

        parents = frozenset(reasoner.object_property_values(stefan,
                                                            OWLObjectInverseOf(super_has_child_inverse),
                                                            direct=False))
        target_parents = frozenset({markus})
        self.assertEqual(target_parents, parents)
        mgr.remove_axiom(onto, OWLInverseObjectPropertiesAxiom(super_has_child, super_has_child_inverse))
        mgr.remove_axiom(onto, OWLSubObjectPropertyOfAxiom(has_child, super_has_child))

    def test_data_values(self):
        ns = "http://dl-learner.org/mutagenesis#"
        mgr = OWLOntologyManager_Owlready2()
        onto = mgr.load_ontology(IRI.create("file://KGs/Mutagenesis/mutagenesis.owl"))
        base_reasoner = OWLReasoner_Owlready2(onto)
        reasoner = OWLReasoner_FastInstanceChecker(onto, base_reasoner)

        d100_1 = OWLNamedIndividual(IRI.create(ns, 'd100_1'))
        charge = OWLDataProperty(IRI.create(ns, 'charge'))
        super_charge = OWLDataProperty(IRI.create(ns, 'super_charge'))
        mgr.add_axiom(onto, OWLSubDataPropertyOfAxiom(charge, super_charge))

        values = frozenset(reasoner.data_property_values(d100_1, charge))
        targets = frozenset({OWLLiteral(-0.128)})
        self.assertEqual(targets, values)

        d100 = OWLNamedIndividual(IRI(ns, 'd100'))
        values = frozenset(reasoner.data_property_values(d100, charge))
        self.assertEqual(frozenset(), values)

        # super_charge sub property
        values = frozenset(reasoner.data_property_values(d100_1, super_charge, direct=False))
        targets = frozenset({OWLLiteral(-0.128)})
        self.assertEqual(targets, values)

        values = frozenset(reasoner.data_property_values(d100_1, super_charge, direct=True))
        targets = frozenset()
        self.assertEqual(targets, values)
        mgr.remove_axiom(onto, OWLSubDataPropertyOfAxiom(charge, super_charge))

    def test_all_data_values(self):
        ns = "http://dl-learner.org/mutagenesis#"
        mgr = OWLOntologyManager_Owlready2()
        onto = mgr.load_ontology(IRI.create("file://KGs/Mutagenesis/mutagenesis.owl"))
        base_reasoner = OWLReasoner_Owlready2(onto)
        reasoner = OWLReasoner_FastInstanceChecker(onto, base_reasoner)

        charge = OWLDataProperty(IRI.create(ns, 'charge'))
        super_charge = OWLDataProperty(IRI.create(ns, 'super_charge'))
        mgr.add_axiom(onto, OWLSubDataPropertyOfAxiom(charge, super_charge))

        values = frozenset(reasoner.all_data_property_values(charge, direct=True))
        self.assertEqual(529, len(values))

        values = frozenset(reasoner.all_data_property_values(super_charge, direct=True))
        self.assertEqual(0, len(values))

        values = frozenset(reasoner.all_data_property_values(super_charge, direct=False))
        self.assertEqual(529, len(values))
        mgr.remove_axiom(onto, OWLSubDataPropertyOfAxiom(charge, super_charge))

    def test_ind_object_properties(self):
        ns = "http://example.com/father#"
        mgr = OWLOntologyManager_Owlready2()
<<<<<<< HEAD
        onto = mgr.load_ontology(IRI.create("file://KGs/Father/father.owl"))
=======
        onto = mgr.load_ontology(IRI.create("file://KGs/Family/father.owl"))
>>>>>>> 727f4728
        base_reasoner = OWLReasoner_Owlready2(onto)
        reasoner = OWLReasoner_FastInstanceChecker(onto, base_reasoner)

        stefan = OWLNamedIndividual(IRI.create(ns, 'stefan'))
        has_child = OWLObjectProperty(IRI.create(ns, 'hasChild'))
        super_has_child = OWLObjectProperty(IRI.create(ns, 'super_hasChild'))
        mgr.add_axiom(onto, OWLSubObjectPropertyOfAxiom(has_child, super_has_child))

        properties = frozenset(reasoner.ind_object_properties(stefan, direct=True))
        target_properties = frozenset({has_child})
        self.assertEqual(target_properties, properties)

        properties = frozenset(reasoner.ind_object_properties(stefan, direct=False))
        target_properties = frozenset({has_child, super_has_child})
        self.assertEqual(target_properties, properties)
        mgr.remove_axiom(onto, OWLSubObjectPropertyOfAxiom(has_child, super_has_child))

    def test_ind_data_properties(self):
        ns = "http://dl-learner.org/mutagenesis#"
        mgr = OWLOntologyManager_Owlready2()
        onto = mgr.load_ontology(IRI.create("file://KGs/Mutagenesis/mutagenesis.owl"))
        base_reasoner = OWLReasoner_Owlready2(onto)
        reasoner = OWLReasoner_FastInstanceChecker(onto, base_reasoner)

        d100_1 = OWLNamedIndividual(IRI.create(ns, 'd100_1'))
        charge = OWLDataProperty(IRI.create(ns, 'charge'))
        super_charge = OWLDataProperty(IRI.create(ns, 'super_charge'))
        mgr.add_axiom(onto, OWLSubDataPropertyOfAxiom(charge, super_charge))

        properties = frozenset(reasoner.ind_data_properties(d100_1, direct=True))
        target_properties = frozenset({charge})
        self.assertEqual(target_properties, properties)

        properties = frozenset(reasoner.ind_data_properties(d100_1, direct=False))
        target_properties = frozenset({charge, super_charge})
        self.assertEqual(target_properties, properties)
        mgr.remove_axiom(onto, OWLSubDataPropertyOfAxiom(charge, super_charge))

    def test_add_remove_axiom(self):
        ns = "http://example.com/father#"
        mgr = OWLOntologyManager_Owlready2()
<<<<<<< HEAD
        onto = mgr.load_ontology(IRI.create("file://KGs/Father/father.owl"))
=======
        onto = mgr.load_ontology(IRI.create("file://KGs/Family/father.owl"))
>>>>>>> 727f4728
        reasoner = OWLReasoner_Owlready2(onto)

        markus = OWLNamedIndividual(IRI.create(ns, 'markus'))
        michelle = OWLNamedIndividual(IRI.create(ns, 'michelle'))
        anna = OWLNamedIndividual(IRI.create(ns, 'anna'))
        marius = OWLNamedIndividual(IRI.create(ns, 'marius'))
        person1 = OWLNamedIndividual(IRI.create(ns, 'person1'))

        has_child = OWLObjectProperty(IRI.create(ns, 'hasChild'))
        has_sibling = OWLObjectProperty(IRI.create(ns, 'has_sibling'))
        age = OWLDataProperty(IRI.create(ns, 'age'))
        test1 = OWLDataProperty(IRI.create(ns, 'test1'))

        male = OWLClass(IRI(ns, 'male'))
        brother = OWLClass(IRI(ns, 'brother'))
        sister = OWLClass(IRI(ns, 'sister'))
        person = OWLClass(IRI(ns, 'person'))
        person_sibling = OWLClass(IRI(ns, 'PersonWithASibling'))
        animal = OWLClass(IRI(ns, 'animal'))
        aerial_animal = OWLClass(IRI(ns, 'aerialAnimal'))

        self.assertNotIn(sister, list(onto.classes_in_signature()))
        mgr.add_axiom(onto, OWLClassAssertionAxiom(anna, sister))
        self.assertIn(sister, list(onto.classes_in_signature()))
        self.assertIn(anna, list(reasoner.instances(sister)))
        self.assertIn(sister, list(reasoner.types(anna)))
        mgr.remove_axiom(onto, OWLClassAssertionAxiom(anna, sister))
        self.assertNotIn(anna, list(reasoner.instances(sister)))
        self.assertNotIn(sister, list(reasoner.types(anna)))

        self.assertNotIn(michelle, list(reasoner.instances(sister)))
        mgr.add_axiom(onto, OWLClassAssertionAxiom(michelle, sister))
        self.assertIn(michelle, list(reasoner.instances(sister)))
        self.assertIn(sister, list(reasoner.types(michelle)))
        mgr.remove_axiom(onto, OWLClassAssertionAxiom(michelle, sister))
        self.assertNotIn(michelle, list(reasoner.instances(sister)))
        self.assertNotIn(sister, list(reasoner.types(michelle)))

        self.assertFalse(list(reasoner.object_property_values(michelle, has_child)))
        mgr.add_axiom(onto, OWLObjectPropertyAssertionAxiom(michelle, has_child, anna))
        self.assertIn(anna, list(reasoner.object_property_values(michelle, has_child)))
        mgr.remove_axiom(onto, OWLObjectPropertyAssertionAxiom(michelle, has_child, anna))
        self.assertNotIn(anna, list(reasoner.object_property_values(michelle, has_child)))
        mgr.remove_axiom(onto, OWLObjectPropertyAssertionAxiom(michelle, has_child, anna))

        self.assertNotIn(has_sibling, list(onto.object_properties_in_signature()))
        self.assertNotIn(marius, list(onto.individuals_in_signature()))
        mgr.add_axiom(onto, OWLObjectPropertyAssertionAxiom(marius, has_sibling, michelle))
        self.assertIn(has_sibling, list(onto.object_properties_in_signature()))
        self.assertIn(marius, list(onto.individuals_in_signature()))
        self.assertIn(michelle, list(reasoner.object_property_values(marius, has_sibling)))
        mgr.remove_axiom(onto, OWLObjectPropertyAssertionAxiom(marius, has_sibling, michelle))
        self.assertNotIn(michelle, list(reasoner.object_property_values(marius, has_sibling)))

        self.assertNotIn(age, list(onto.data_properties_in_signature()))
        mgr.add_axiom(onto, OWLDataPropertyAssertionAxiom(markus, age, OWLLiteral(30)))
        self.assertIn(age, list(onto.data_properties_in_signature()))
        self.assertIn(OWLLiteral(30), list(reasoner.data_property_values(markus, age)))
        mgr.remove_axiom(onto, OWLDataPropertyAssertionAxiom(markus, age, OWLLiteral(30)))
        self.assertNotIn(OWLLiteral(30), list(reasoner.data_property_values(markus, age)))

        self.assertNotIn(OWLLiteral(31), list(reasoner.data_property_values(anna, age)))
        mgr.add_axiom(onto, OWLDataPropertyAssertionAxiom(anna, age, OWLLiteral(31)))
        self.assertIn(OWLLiteral(31), list(reasoner.data_property_values(anna, age)))
        mgr.remove_axiom(onto, OWLDataPropertyAssertionAxiom(anna, age, OWLLiteral(31)))
        self.assertNotIn(OWLLiteral(31), list(reasoner.data_property_values(anna, age)))

        self.assertNotIn(brother, list(onto.classes_in_signature()))
        self.assertNotIn(animal, list(onto.classes_in_signature()))
        self.assertNotIn(aerial_animal, list(onto.classes_in_signature()))
        mgr.add_axiom(onto, OWLSubClassOfAxiom(brother, male))
        mgr.add_axiom(onto, OWLSubClassOfAxiom(aerial_animal, animal))
        self.assertIn(brother, list(reasoner.sub_classes(male)))
        self.assertIn(aerial_animal, list(reasoner.sub_classes(animal)))
        self.assertIn(male, list(reasoner.super_classes(brother)))
        self.assertIn(animal, list(reasoner.super_classes(aerial_animal)))
        mgr.remove_axiom(onto, OWLSubClassOfAxiom(brother, male))
        self.assertNotIn(brother, list(reasoner.sub_classes(male)))
        self.assertNotIn(male, list(reasoner.super_classes(brother)))

        self.assertNotIn(has_sibling, list(reasoner.sub_object_properties(has_child)))
        mgr.add_axiom(onto, OWLSubObjectPropertyOfAxiom(has_sibling, has_child))
        self.assertIn(has_sibling, list(reasoner.sub_object_properties(has_child)))
        mgr.remove_axiom(onto, OWLSubObjectPropertyOfAxiom(has_sibling, has_child))
        self.assertNotIn(has_sibling, list(reasoner.sub_object_properties(has_child)))

        self.assertNotIn(OWLObjectUnionOf([person, person_sibling]),
                         list(reasoner.object_property_domains(has_sibling)))
        mgr.add_axiom(onto, OWLObjectPropertyDomainAxiom(has_sibling, OWLObjectUnionOf([person, person_sibling])))
        self.assertIn(OWLObjectUnionOf([person, person_sibling]),
                      list(reasoner.object_property_domains(has_sibling, direct=True)))
        mgr.remove_axiom(onto, OWLObjectPropertyDomainAxiom(has_sibling, OWLObjectUnionOf([person, person_sibling])))
        self.assertNotIn(OWLObjectUnionOf([person, person_sibling]),
                         list(reasoner.object_property_domains(has_sibling, direct=True)))

        self.assertNotIn(sister, list(reasoner.object_property_ranges(has_sibling)))
        mgr.add_axiom(onto, OWLObjectPropertyRangeAxiom(has_sibling, sister))
        self.assertIn(sister, list(reasoner.object_property_ranges(has_sibling)))
        mgr.remove_axiom(onto, OWLObjectPropertyRangeAxiom(has_sibling, sister))
        self.assertNotIn(sister, list(reasoner.object_property_ranges(has_sibling)))

        self.assertNotIn(person, list(reasoner.data_property_domains(age)))
        mgr.add_axiom(onto, OWLDataPropertyDomainAxiom(age, person))
        self.assertIn(person, list(reasoner.data_property_domains(age)))
        mgr.remove_axiom(onto, OWLDataPropertyDomainAxiom(age, person))
        self.assertNotIn(person, list(reasoner.data_property_domains(age)))

        self.assertFalse(list(reasoner.data_property_ranges(age)))
        mgr.add_axiom(onto, OWLDataPropertyRangeAxiom(age, OWLDataUnionOf([IntegerOWLDatatype, DateOWLDatatype])))
        self.assertIn(OWLDataUnionOf([IntegerOWLDatatype, DateOWLDatatype]), list(reasoner.data_property_ranges(age)))
        mgr.remove_axiom(onto, OWLDataPropertyRangeAxiom(age, OWLDataUnionOf([IntegerOWLDatatype, DateOWLDatatype])))
        self.assertNotIn(OWLDataUnionOf([IntegerOWLDatatype, DateOWLDatatype]),
                         list(reasoner.data_property_ranges(age)))

        self.assertFalse(list(reasoner.equivalent_classes(brother)))
        mgr.add_axiom(onto, OWLEquivalentClassesAxiom([brother, male]))
        self.assertIn(male, list(reasoner.equivalent_classes(brother)))
        mgr.remove_axiom(onto, OWLEquivalentClassesAxiom([brother, male]))
        self.assertNotIn(male, list(reasoner.equivalent_classes(brother)))

        self.assertFalse(list(reasoner.equivalent_object_properties(has_child)))
        mgr.add_axiom(onto, OWLEquivalentObjectPropertiesAxiom([has_child, has_sibling]))
        self.assertIn(has_sibling, list(reasoner.equivalent_object_properties(has_child)))
        mgr.remove_axiom(onto, OWLEquivalentObjectPropertiesAxiom([has_child, has_sibling]))
        self.assertNotIn(has_sibling, list(reasoner.equivalent_object_properties(has_child)))

        self.assertFalse(list(reasoner.equivalent_data_properties(age)))
        mgr.add_axiom(onto, OWLEquivalentDataPropertiesAxiom([age, test1]))
        self.assertIn(test1, list(reasoner.equivalent_data_properties(age)))
        mgr.remove_axiom(onto, OWLEquivalentDataPropertiesAxiom([age, test1]))
        self.assertNotIn(test1, list(reasoner.equivalent_data_properties(age)))

        self.assertFalse(list(reasoner.same_individuals(markus)))
        mgr.add_axiom(onto, OWLSameIndividualAxiom([markus, anna, person1]))
        self.assertEqual({anna, person1}, set(reasoner.same_individuals(markus)))
        mgr.remove_axiom(onto, OWLSameIndividualAxiom([markus, anna, person1]))
        self.assertFalse(set(reasoner.same_individuals(markus)))

        self.assertFalse(list(reasoner.disjoint_classes(brother)))
        self.assertFalse(list(reasoner.disjoint_classes(person)))
        mgr.add_axiom(onto, OWLDisjointClassesAxiom([brother, sister, aerial_animal]))
        self.assertEqual({sister, aerial_animal}, set(reasoner.disjoint_classes(brother)))
        mgr.remove_axiom(onto, OWLDisjointClassesAxiom([brother, sister, aerial_animal]))
        self.assertFalse(set(reasoner.disjoint_classes(brother)))
        mgr.add_axiom(onto, OWLDisjointClassesAxiom([person, animal]))
        self.assertEqual({animal, aerial_animal}, set(reasoner.disjoint_classes(person)))
        mgr.remove_axiom(onto, OWLDisjointClassesAxiom([person, animal]))
        self.assertFalse(set(reasoner.disjoint_classes(person)))

        self.assertFalse(list(reasoner.disjoint_object_properties(has_sibling)))
        self.assertFalse(list(reasoner.disjoint_object_properties(has_child)))
        mgr.add_axiom(onto, OWLDisjointObjectPropertiesAxiom([has_child, has_sibling]))
        self.assertIn(has_sibling, set(reasoner.disjoint_object_properties(has_child)))
        self.assertIn(has_child, set(reasoner.disjoint_object_properties(has_sibling)))
        mgr.remove_axiom(onto, OWLDisjointObjectPropertiesAxiom([has_child, has_sibling]))
        self.assertNotIn(has_sibling, set(reasoner.disjoint_object_properties(has_child)))
        self.assertNotIn(has_child, set(reasoner.disjoint_object_properties(has_sibling)))

        self.assertFalse(list(reasoner.disjoint_data_properties(age)))
        self.assertFalse(list(reasoner.disjoint_data_properties(test1)))
        mgr.add_axiom(onto, OWLDisjointDataPropertiesAxiom([age, test1]))
        self.assertIn(test1, set(reasoner.disjoint_data_properties(age)))
        self.assertIn(age, set(reasoner.disjoint_data_properties(test1)))
        mgr.remove_axiom(onto, OWLDisjointDataPropertiesAxiom([age, test1]))
        self.assertNotIn(test1, set(reasoner.disjoint_data_properties(age)))
        self.assertNotIn(age, set(reasoner.disjoint_data_properties(test1)))

        self.assertFalse(list(reasoner.different_individuals(markus)))
        self.assertFalse(list(reasoner.different_individuals(michelle)))
        mgr.add_axiom(onto, OWLDifferentIndividualsAxiom([markus, michelle]))
        mgr.add_axiom(onto, OWLDifferentIndividualsAxiom([markus, anna, marius]))
        self.assertEqual({michelle, anna, marius}, set(reasoner.different_individuals(markus)))
        self.assertEqual({markus}, set(reasoner.different_individuals(michelle)))
        mgr.remove_axiom(onto, OWLDifferentIndividualsAxiom([markus, michelle]))
        mgr.remove_axiom(onto, OWLDifferentIndividualsAxiom([markus, anna, marius]))
        self.assertFalse(set(reasoner.different_individuals(markus)))
        self.assertFalse(set(reasoner.different_individuals(michelle)))

    def test_mapping(self):
        ns = "http://example.com/father#"
        mgr = OWLOntologyManager_Owlready2()
<<<<<<< HEAD
        onto = mgr.load_ontology(IRI.create("file://KGs/Father/father.owl"))
=======
        onto = mgr.load_ontology(IRI.create("file://KGs/Family/father.owl"))
>>>>>>> 727f4728

        male = OWLClass(IRI.create(ns, 'male'))
        female = OWLClass(IRI.create(ns, 'female'))
        has_child = OWLObjectProperty(IRI(ns, 'hasChild'))

        to_owlready = ToOwlready2(world=onto._world)

        ce = male
        owlready_ce = onto._onto.male
        self.assertEqual(owlready_ce, to_owlready.map_concept(ce))

        ce = OWLObjectUnionOf((male, female))
        owlready_ce = onto._onto.male | onto._onto.female
        self.assertEqual(owlready_ce, to_owlready.map_concept(ce))

        ce = OWLObjectIntersectionOf((male, female))
        owlready_ce = onto._onto.male & onto._onto.female
        self.assertEqual(owlready_ce, to_owlready.map_concept(ce))

        ce = OWLObjectSomeValuesFrom(has_child, OWLThing)
        owlready_ce = onto._onto.hasChild.some(owlready2.owl.Thing)
        self.assertEqual(owlready_ce, to_owlready.map_concept(ce))

        ce = OWLObjectAllValuesFrom(has_child, male)
        owlready_ce = onto._onto.hasChild.only(onto._onto.male)
        self.assertEqual(owlready_ce, to_owlready.map_concept(ce))

        ce = male.get_object_complement_of()
        owlready_ce = owlready2.Not(onto._onto.male)
        self.assertEqual(owlready_ce, to_owlready.map_concept(ce))

        ce = OWLObjectOneOf([OWLNamedIndividual(IRI.create(ns, 'martin')),
                             OWLNamedIndividual(IRI.create(ns, 'michelle'))])
        owlready_ce = owlready2.OneOf([onto._onto.martin, onto._onto.michelle])
        self.assertEqual(owlready_ce, to_owlready.map_concept(ce))

        ce = OWLObjectMinCardinality(2, has_child, male)
        owlready_ce = onto._onto.hasChild.min(2, onto._onto.male)
        self.assertEqual(owlready_ce, to_owlready.map_concept(ce))

        ce = OWLObjectMaxCardinality(5, has_child, female)
        owlready_ce = onto._onto.hasChild.max(5, onto._onto.female)
        self.assertEqual(owlready_ce, to_owlready.map_concept(ce))

        ce = OWLObjectExactCardinality(3, has_child, OWLThing)
        owlready_ce = onto._onto.hasChild.exactly(3, owlready2.owl.Thing)
        self.assertEqual(owlready_ce, to_owlready.map_concept(ce))

        ce = OWLObjectHasValue(has_child, OWLNamedIndividual(IRI.create(ns, 'markus')))
        owlready_ce = onto._onto.hasChild.value(onto._onto.markus)
        self.assertEqual(owlready_ce, to_owlready.map_concept(ce))

    def test_mapping_data_properties(self):
        ns = "http://dl-learner.org/mutagenesis#"
        mgr = OWLOntologyManager_Owlready2()
        onto = mgr.load_ontology(IRI.create("file://KGs/Mutagenesis/mutagenesis.owl"))

        act = OWLDataProperty(IRI(ns, 'act'))
        charge = OWLDataProperty(IRI(ns, 'charge'))

        to_owlready = ToOwlready2(world=onto._world)

        # owlready2 defines no equal or hash method for ConstrainedDatatype, just using the __dict__ attribute
        # should be sufficient for the purpose of these tests
        def constraint_datatype_eq(self, other):
            return isinstance(other, owlready2.ConstrainedDatatype) and self.__dict__ == other.__dict__
        setattr(owlready2.ConstrainedDatatype, '__eq__', constraint_datatype_eq)
        setattr(owlready2.ConstrainedDatatype, '__hash__', lambda self: hash(frozenset(self.__dict__.items())))

        ce = OWLDataSomeValuesFrom(act, DateOWLDatatype)
        owlready_ce = onto._onto.act.some(date)
        self.assertEqual(owlready_ce, to_owlready.map_concept(ce))

        res = owl_datatype_min_inclusive_restriction(20)
        ce = OWLDataAllValuesFrom(charge, OWLDataComplementOf(res))
        owlready_ce = onto._onto.charge.only(owlready2.Not(owlready2.ConstrainedDatatype(int, min_inclusive=20)))
        self.assertEqual(owlready_ce, to_owlready.map_concept(ce))

        res_both = owl_datatype_min_max_exclusive_restriction(0.5, 1)
        ce = OWLDataAllValuesFrom(charge, OWLDataUnionOf([res, res_both]))
        owlready_ce = onto._onto.charge.only(
            owlready2.Or([owlready2.ConstrainedDatatype(int, min_inclusive=20),
                          owlready2.ConstrainedDatatype(float, min_exclusive=0.5, max_exclusive=1.0)]))
        self.assertEqual(owlready_ce, to_owlready.map_concept(ce))

        res = owl_datatype_max_inclusive_restriction(1.2)
        oneof = OWLDataOneOf([OWLLiteral(2.3), OWLLiteral(5.9), OWLLiteral(7.2)])
        ce = OWLDataAllValuesFrom(charge, OWLDataIntersectionOf([res, oneof]))
        owlready_ce = onto._onto.charge.only(owlready2.ConstrainedDatatype(float, max_inclusive=1.2) &
                                             owlready2.OneOf([2.3, 5.9, 7.2]))
        self.assertEqual(owlready_ce, to_owlready.map_concept(ce))

        ce = OWLDataSomeValuesFrom(charge, OWLDataIntersectionOf([res, BooleanOWLDatatype]))
        owlready_ce = onto._onto.charge.some(
            owlready2.And([owlready2.ConstrainedDatatype(float, max_inclusive=1.2), bool]))
        self.assertEqual(owlready_ce, to_owlready.map_concept(ce))

        ce = OWLDataMinCardinality(2, act, res)
        owlready_ce = onto._onto.act.min(2, owlready2.ConstrainedDatatype(float, max_inclusive=1.2))
        self.assertEqual(owlready_ce, to_owlready.map_concept(ce))

        ce = OWLDataMaxCardinality(4, charge, DurationOWLDatatype)
        owlready_ce = onto._onto.charge.max(4, Timedelta)
        self.assertEqual(owlready_ce, to_owlready.map_concept(ce))

        ce = OWLDataExactCardinality(3, charge, OWLDataComplementOf(IntegerOWLDatatype))
        owlready_ce = onto._onto.charge.exactly(3, owlready2.Not(int))
        self.assertEqual(owlready_ce, to_owlready.map_concept(ce))

    def test_mapping_rev(self):
        ns = "http://example.com/father#"
        mgr = OWLOntologyManager_Owlready2()
<<<<<<< HEAD
        onto = mgr.load_ontology(IRI.create("file://KGs/Father/father.owl"))
=======
        onto = mgr.load_ontology(IRI.create("file://KGs/Family/father.owl"))
>>>>>>> 727f4728

        male = onto._onto.male
        female = onto._onto.female
        has_child = onto._onto.hasChild

        from_owlready = FromOwlready2()

        ce = male | female
        owl_ce = OWLObjectUnionOf((OWLClass(IRI.create(ns, 'male')), OWLClass(IRI.create(ns, 'female'))))
        self.assertEqual(owl_ce, from_owlready.map_concept(ce))

        ce = male & female
        owl_ce = OWLObjectIntersectionOf((OWLClass(IRI.create(ns, 'male')), OWLClass(IRI.create(ns, 'female'))))
        self.assertEqual(owl_ce, from_owlready.map_concept(ce))

        ce = has_child.some(owlready2.owl.Thing)
        owl_ce = OWLObjectSomeValuesFrom(OWLObjectProperty(IRI(ns, 'hasChild')), OWLThing)
        self.assertEqual(owl_ce, from_owlready.map_concept(ce))

        ce = has_child.only(male)
        owl_ce = OWLObjectAllValuesFrom(OWLObjectProperty(IRI(ns, 'hasChild')), OWLClass(IRI.create(ns, 'male')))
        self.assertEqual(owl_ce, from_owlready.map_concept(ce))

        ce = owlready2.Not(male)
        owl_ce = OWLObjectComplementOf(OWLClass(IRI(ns, 'male')))
        self.assertEqual(owl_ce, from_owlready.map_concept(ce))

        ce = owlready2.OneOf([onto._onto.markus, onto._onto.anna])
        owl_ce = OWLObjectOneOf([OWLNamedIndividual(IRI.create(ns, 'markus')),
                                 OWLNamedIndividual(IRI.create(ns, 'anna'))])
        self.assertEqual(owl_ce, from_owlready.map_concept(ce))

        ce = onto._onto.hasChild.min(2, onto._onto.male)
        owl_ce = OWLObjectMinCardinality(2, OWLObjectProperty(IRI(ns, 'hasChild')), OWLClass(IRI(ns, 'male')))
        self.assertEqual(owl_ce, from_owlready.map_concept(ce))

        ce = onto._onto.hasChild.max(5, onto._onto.female)
        owl_ce = OWLObjectMaxCardinality(5, OWLObjectProperty(IRI(ns, 'hasChild')), OWLClass(IRI(ns, 'female')))
        self.assertEqual(owl_ce, from_owlready.map_concept(ce))

        ce = onto._onto.hasChild.exactly(3, owlready2.owl.Thing)
        owl_ce = OWLObjectExactCardinality(3, OWLObjectProperty(IRI(ns, 'hasChild')), OWLThing)
        self.assertEqual(owl_ce, from_owlready.map_concept(ce))

        ce = has_child.value(onto._onto.markus)
        owl_ce = OWLObjectHasValue(OWLObjectProperty(IRI(ns, 'hasChild')), OWLNamedIndividual(IRI.create(ns, 'markus')))
        self.assertEqual(owl_ce, from_owlready.map_concept(ce))

    def test_mapping_rev_data_properties(self):
        ns = "http://dl-learner.org/mutagenesis#"
        mgr = OWLOntologyManager_Owlready2()
        onto = mgr.load_ontology(IRI.create("file://KGs/Mutagenesis/mutagenesis.owl"))

        act = onto._onto.act
        charge = onto._onto.charge

        from_owlready = FromOwlready2()

        ce = act.some(float)
        owl_ce = OWLDataSomeValuesFrom(OWLDataProperty(IRI(ns, 'act')), DoubleOWLDatatype)
        self.assertEqual(owl_ce, from_owlready.map_concept(ce))

        ce = charge.only(owlready2.Not(owlready2.ConstrainedDatatype(int, max_inclusive=2)))
        res = owl_datatype_max_inclusive_restriction(2)
        owl_ce = OWLDataAllValuesFrom(OWLDataProperty(IRI(ns, 'charge')), OWLDataComplementOf(res))
        self.assertEqual(owl_ce, from_owlready.map_concept(ce))

        ce = charge.some(owlready2.Not(owlready2.ConstrainedDatatype(int, max_inclusive=2)) |
                         owlready2.ConstrainedDatatype(float, min_inclusive=2.1, max_inclusive=2.2))
        res = owl_datatype_max_inclusive_restriction(2)
        res2 = owl_datatype_min_max_inclusive_restriction(2.1, 2.2)
        owl_ce = OWLDataSomeValuesFrom(OWLDataProperty(IRI(ns, 'charge')),
                                       OWLDataUnionOf([OWLDataComplementOf(res), res2]))
        self.assertEqual(owl_ce, from_owlready.map_concept(ce))

        ce = act.only(owlready2.Not(owlready2.ConstrainedDatatype(int, max_inclusive=2)) & datetime)
        owl_ce = OWLDataAllValuesFrom(OWLDataProperty(IRI(ns, 'act')),
                                      OWLDataIntersectionOf([OWLDataComplementOf(res), DateTimeOWLDatatype]))
        self.assertEqual(owl_ce, from_owlready.map_concept(ce))

        ce = act.some(owlready2.Not(owlready2.OneOf([1, 2, 3])) & Timedelta)
        values = OWLDataOneOf([OWLLiteral(1), OWLLiteral(2), OWLLiteral(3)])
        owl_ce = OWLDataSomeValuesFrom(OWLDataProperty(IRI(ns, 'act')),
                                       OWLDataIntersectionOf([OWLDataComplementOf(values), DurationOWLDatatype]))
        self.assertEqual(owl_ce, from_owlready.map_concept(ce))

        ce = onto._onto.act.value(19.5)
        owl_ce = OWLDataHasValue(OWLDataProperty(IRI(ns, 'act')), OWLLiteral(19.5))
        self.assertEqual(owl_ce, from_owlready.map_concept(ce))

        ce = onto._onto.act.min(2, owlready2.ConstrainedDatatype(int, max_inclusive=2))
        owl_ce = OWLDataMinCardinality(2, OWLDataProperty(IRI(ns, 'act')), res)
        self.assertEqual(owl_ce, from_owlready.map_concept(ce))

        ce = onto._onto.charge.max(5, date)
        owl_ce = OWLDataMaxCardinality(5, OWLDataProperty(IRI(ns, 'charge')), DateOWLDatatype)
        self.assertEqual(owl_ce, from_owlready.map_concept(ce))

        ce = onto._onto.charge.exactly(3, owlready2.Not(float))
        owl_ce = OWLDataExactCardinality(3, OWLDataProperty(IRI(ns, 'charge')), OWLDataComplementOf(DoubleOWLDatatype))
        self.assertEqual(owl_ce, from_owlready.map_concept(ce))


class Owlapy_Owlready2_ComplexCEInstances_Test(unittest.TestCase):
    # noinspection DuplicatedCode
    def test_instances(self):
        ns = "http://example.com/father#"
        mgr = OWLOntologyManager_Owlready2()
<<<<<<< HEAD
        onto = mgr.load_ontology(IRI.create("file://KGs/Father/father.owl"))
=======
        onto = mgr.load_ontology(IRI.create("file://KGs/Family/father.owl"))
>>>>>>> 727f4728

        male = OWLClass(IRI.create(ns, 'male'))
        female = OWLClass(IRI.create(ns, 'female'))
        has_child = OWLObjectProperty(IRI(ns, 'hasChild'))

        # reasoner = OWLReasoner_Owlready2(onto)
        reasoner = OWLReasoner_Owlready2_ComplexCEInstances(onto)

        inst = frozenset(reasoner.instances(female))
        target_inst = frozenset({OWLNamedIndividual(IRI(ns, 'anna')),
                                 OWLNamedIndividual(IRI(ns, 'michelle'))})
        self.assertEqual(inst, target_inst)

        inst = frozenset(reasoner.instances(
            OWLObjectIntersectionOf((male, OWLObjectSomeValuesFrom(property=has_child, filler=female)))))
        target_inst = frozenset({OWLNamedIndividual(IRI(ns, 'markus'))})
        self.assertEqual(inst, target_inst)

        inst = frozenset(reasoner.instances(
            OWLObjectIntersectionOf((female, OWLObjectSomeValuesFrom(property=has_child, filler=OWLThing)))))
        target_inst = frozenset({OWLNamedIndividual(IRI(ns, 'anna'))})
        self.assertEqual(inst, target_inst)

    def test_isolated_ontology(self):

        ns = "http://example.com/father#"
        mgr = OWLOntologyManager_Owlready2()
<<<<<<< HEAD
        onto = mgr.load_ontology(IRI.create("file://KGs/Father/father.owl"))
=======
        onto = mgr.load_ontology(IRI.create("file://KGs/Family/father.owl"))
>>>>>>> 727f4728

        reasoner1 = OWLReasoner_Owlready2(onto)
        ccei_reasoner = OWLReasoner_Owlready2_ComplexCEInstances(onto, isolate=True)

        new_individual = OWLNamedIndividual(IRI(ns, 'bob'))
        male_ce = OWLClass(IRI(ns, "male"))
        axiom1 = OWLDeclarationAxiom(new_individual)
        axiom2 = OWLClassAssertionAxiom(new_individual, male_ce)
        mgr.add_axiom(onto, axiom1)
        mgr.add_axiom(onto, axiom2)

        self.assertIn(new_individual, reasoner1.instances(male_ce))
        self.assertNotIn(new_individual, ccei_reasoner.instances(male_ce))

        ccei_reasoner.update_isolated_ontology(axioms_to_add=[axiom1, axiom2])

        self.assertIn(new_individual, ccei_reasoner.instances(male_ce))

        ccei_reasoner.update_isolated_ontology(axioms_to_remove=[axiom2, axiom1])

        self.assertIn(new_individual, reasoner1.instances(male_ce))
        self.assertNotIn(new_individual, ccei_reasoner.instances(male_ce))


if __name__ == '__main__':
    unittest.main()<|MERGE_RESOLUTION|>--- conflicted
+++ resolved
@@ -218,11 +218,7 @@
     def test_instances(self):
         ns = "http://example.com/father#"
         mgr = OWLOntologyManager_Owlready2()
-<<<<<<< HEAD
-        onto = mgr.load_ontology(IRI.create("file://KGs/Father/father.owl"))
-=======
         onto = mgr.load_ontology(IRI.create("file://KGs/Family/father.owl"))
->>>>>>> 727f4728
         reasoner = OWLReasoner_Owlready2(onto)
 
         inst = frozenset(reasoner.instances(OWLThing))
@@ -242,11 +238,7 @@
     def test_types(self):
         ns = "http://example.com/father#"
         mgr = OWLOntologyManager_Owlready2()
-<<<<<<< HEAD
-        onto = mgr.load_ontology(IRI.create("file://KGs/Father/father.owl"))
-=======
-        onto = mgr.load_ontology(IRI.create("file://KGs/Family/father.owl"))
->>>>>>> 727f4728
+        onto = mgr.load_ontology(IRI.create("file://KGs/father.owl"))
         reasoner = OWLReasoner_Owlready2(onto)
 
         types = frozenset(reasoner.types(OWLNamedIndividual(IRI.create(ns, 'stefan'))))
@@ -256,11 +248,7 @@
     def test_object_values(self):
         ns = "http://example.com/father#"
         mgr = OWLOntologyManager_Owlready2()
-<<<<<<< HEAD
-        onto = mgr.load_ontology(IRI.create("file://KGs/Father/father.owl"))
-=======
-        onto = mgr.load_ontology(IRI.create("file://KGs/Family/father.owl"))
->>>>>>> 727f4728
+        onto = mgr.load_ontology(IRI.create("file://KGs/father.owl"))
         reasoner = OWLReasoner_Owlready2(onto)
 
         stefan = OWLNamedIndividual(IRI.create(ns, 'stefan'))
@@ -371,11 +359,7 @@
     def test_ind_object_properties(self):
         ns = "http://example.com/father#"
         mgr = OWLOntologyManager_Owlready2()
-<<<<<<< HEAD
-        onto = mgr.load_ontology(IRI.create("file://KGs/Father/father.owl"))
-=======
-        onto = mgr.load_ontology(IRI.create("file://KGs/Family/father.owl"))
->>>>>>> 727f4728
+        onto = mgr.load_ontology(IRI.create("file://KGs/father.owl"))
         base_reasoner = OWLReasoner_Owlready2(onto)
         reasoner = OWLReasoner_FastInstanceChecker(onto, base_reasoner)
 
@@ -417,11 +401,7 @@
     def test_add_remove_axiom(self):
         ns = "http://example.com/father#"
         mgr = OWLOntologyManager_Owlready2()
-<<<<<<< HEAD
-        onto = mgr.load_ontology(IRI.create("file://KGs/Father/father.owl"))
-=======
-        onto = mgr.load_ontology(IRI.create("file://KGs/Family/father.owl"))
->>>>>>> 727f4728
+        onto = mgr.load_ontology(IRI.create("file://KGs/father.owl"))
         reasoner = OWLReasoner_Owlready2(onto)
 
         markus = OWLNamedIndividual(IRI.create(ns, 'markus'))
@@ -603,11 +583,7 @@
     def test_mapping(self):
         ns = "http://example.com/father#"
         mgr = OWLOntologyManager_Owlready2()
-<<<<<<< HEAD
-        onto = mgr.load_ontology(IRI.create("file://KGs/Father/father.owl"))
-=======
-        onto = mgr.load_ontology(IRI.create("file://KGs/Family/father.owl"))
->>>>>>> 727f4728
+        onto = mgr.load_ontology(IRI.create("file://KGs/father.owl"))
 
         male = OWLClass(IRI.create(ns, 'male'))
         female = OWLClass(IRI.create(ns, 'female'))
@@ -720,11 +696,7 @@
     def test_mapping_rev(self):
         ns = "http://example.com/father#"
         mgr = OWLOntologyManager_Owlready2()
-<<<<<<< HEAD
-        onto = mgr.load_ontology(IRI.create("file://KGs/Father/father.owl"))
-=======
-        onto = mgr.load_ontology(IRI.create("file://KGs/Family/father.owl"))
->>>>>>> 727f4728
+        onto = mgr.load_ontology(IRI.create("file://KGs/father.owl"))
 
         male = onto._onto.male
         female = onto._onto.female
@@ -833,11 +805,7 @@
     def test_instances(self):
         ns = "http://example.com/father#"
         mgr = OWLOntologyManager_Owlready2()
-<<<<<<< HEAD
-        onto = mgr.load_ontology(IRI.create("file://KGs/Father/father.owl"))
-=======
-        onto = mgr.load_ontology(IRI.create("file://KGs/Family/father.owl"))
->>>>>>> 727f4728
+        onto = mgr.load_ontology(IRI.create("file://KGs/father.owl"))
 
         male = OWLClass(IRI.create(ns, 'male'))
         female = OWLClass(IRI.create(ns, 'female'))
@@ -865,11 +833,7 @@
 
         ns = "http://example.com/father#"
         mgr = OWLOntologyManager_Owlready2()
-<<<<<<< HEAD
-        onto = mgr.load_ontology(IRI.create("file://KGs/Father/father.owl"))
-=======
-        onto = mgr.load_ontology(IRI.create("file://KGs/Family/father.owl"))
->>>>>>> 727f4728
+        onto = mgr.load_ontology(IRI.create("file://KGs/father.owl"))
 
         reasoner1 = OWLReasoner_Owlready2(onto)
         ccei_reasoner = OWLReasoner_Owlready2_ComplexCEInstances(onto, isolate=True)
