--- conflicted
+++ resolved
@@ -89,17 +89,14 @@
               kwargs_classifier={"random_state": 1},
               max_runtime=args.max_runtime,
               verbose=0)
+    
     nces = NCES(knowledge_base_path=args.kb,
                 quality_func=F1(),
-<<<<<<< HEAD
-                path_of_embeddings=get_embedding_path("https://files.dice-research.org/projects/NCES/NCES_Ontolearn_Data/NCESData.zip",args.path_of_nces_embeddings, args.kb),
-                learner_names=["LSTM", "GRU", "SetTransformer"],
-=======
                 path_of_embeddings=args.path_of_nces_embeddings,
-                pretrained_model_name=["LSTM", "GRU", "SetTransformer"],
->>>>>>> 0beadb12
+                pretrained_model_name=["LSTM", "GRU", "SetTransformer"]
                 num_predictions=100,
                 verbose=0)
+    
     clip = CLIP(knowledge_base=kb,
                 refinement_operator=ModifiedCELOERefinement(kb),
                 quality_func=F1(),
