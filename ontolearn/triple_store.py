--- conflicted
+++ resolved
@@ -792,7 +792,7 @@
             yield OWLClass(binding["x"]["value"])
 
     def most_general_classes(self) -> Iterable[OWLClass]:
-        """ At least it has single subclass and there is no superclass """
+        """At least it has single subclass and there is no superclass"""
         query = f"""{rdf_prefix}{rdfs_prefix}{owl_prefix} SELECT ?x WHERE {{
         ?concept rdf:type owl:Class .
         FILTER EXISTS {{ ?x rdfs:subClassOf ?z . }}
@@ -803,7 +803,7 @@
             yield OWLClass(binding["x"]["value"])
 
     def least_general_named_concepts(self) -> Generator[OWLClass, None, None]:
-        """ At least it has single superclass and there is no subclass """
+        """At least it has single superclass and there is no subclass"""
         query = f"""{rdf_prefix}{rdfs_prefix}{owl_prefix} SELECT ?concept WHERE {{
         ?concept rdf:type owl:Class .
         FILTER EXISTS {{ ?concept rdfs:subClassOf ?x . }}
@@ -830,27 +830,6 @@
         for str_iri in self.query(query):
             yield OWLClass(str_iri)
 
-<<<<<<< HEAD
-    def most_general_named_concepts(self) -> Generator[OWLClass, None, None]:
-        """concepts not having a subclass are considered as most general classes"""
-        query = f"""{rdf_prefix}\n{rdfs_prefix}\n{owl_prefix}\n
-        SELECT ?x WHERE {{ ?x rdf:type owl:Class. 
-        FILTER NOT EXISTS {{?x rdfs:subClassOf ?concept .
-                            FILTER (?x != ?concept)}}
-                            }} """
-        for binding in self.query(query).json()["results"]["bindings"]:
-            yield OWLClass(binding["x"]["value"])
-
-    def least_general_named_concepts(self) -> Generator[OWLClass, None, None]:
-        query = f"""{rdf_prefix}\n{rdfs_prefix}\n{owl_prefix}\n
-        SELECT ?x WHERE {{ ?x rdf:type owl:Class. 
-        FILTER NOT EXISTS {{?subConcept rdfs:subClassOf ?x .
-                            FILTER (?subConcept != ?x)}}}} """
-        for binding in self.query(query).json()["results"]["bindings"]:
-            yield OWLClass(binding["x"]["value"])
-
-=======
->>>>>>> f2890504
     def get_type_individuals(self, individual: str):
         query = f"""SELECT DISTINCT ?x WHERE {{ <{individual}> <http://www.w3.org/1999/02/22-rdf-syntax-ns#type> ?x }}"""
         for binding in self.query(query).json()["results"]["bindings"]:
