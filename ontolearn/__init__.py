--- conflicted
+++ resolved
@@ -7,11 +7,7 @@
 Author:
     The Ontolearn team <onto-learn@lists.uni-paderborn.de>
 """
-<<<<<<< HEAD
-__version__ = '0.2.1'
-=======
 __version__ = '0.3.0.dev'
->>>>>>> 2706c467
 
 from .knowledge_base import KnowledgeBase
 __all__ = 'KnowledgeBase',