from .abstracts import AbstractScorer
import numpy as np


class CELOEHeuristic(AbstractScorer):
    def __init__(self, pos=None, neg=None, unlabelled=None):
        super().__init__(pos, neg, unlabelled)
        self.name = 'CELOE_Heuristic'

        self.gainBonusFactor = 0.3
        self.startNodeBonus = 0.1
        self.nodeRefinementPenalty = 0.001
        self.expansionPenaltyFactor = 0.1
        self.applied = 0

    def score(self):
        pass

    def apply(self, node, parent_node=None):
        self.applied += 1

        heuristic_val = 0
        heuristic_val += node.quality

        assert id(heuristic_val) != node.quality

<<<<<<< HEAD
        if node.parent_node is not None:
            #heuristic_val += (parent_node.quality - node.quality) * self.gainBonusFactor
=======
        if parent_node is not None:
            # heuristic_val += (parent_node.quality - node.quality) * self.gainBonusFactor
>>>>>>> 8c20b86b
            heuristic_val += (node.quality - parent_node.quality) * self.gainBonusFactor
        else:
            heuristic_val += self.startNodeBonus

        # penalty for horizontal expansion
        heuristic_val -= node.h_exp * self.expansionPenaltyFactor
        # // penalty for having many child nodes (stuck prevention)
        heuristic_val -= node.refinement_count * self.nodeRefinementPenalty
        node.heuristic = round(heuristic_val, 5)


class DLFOILHeuristic(AbstractScorer):
    def __init__(self, pos=None, neg=None, unlabelled=None):
        super().__init__(pos, neg, unlabelled)
        self.name = 'DL-FOIL_Heuristic'
        # @todo Needs to be tested.

    def score(self):
        pass

    def apply(self, node, parent_node=None):
        self.applied += 1

        instances = node.concept.instances
        if len(instances) == 0:
            node.heuristic = 0
            return False

        p_1 = len(self.pos.intersection(instances))  # number of positive examples covered by the concept
        n_1 = len(self.neg.intersection(instances))  # number of negative examples covered by the concept
        u_1 = len(self.unlabelled.intersection(instances))
        term1 = np.log(p_1 / (p_1 + n_1 + u_1))

        if parent_node:
            parent_inst = parent_node.concept.instances
            p_0 = len(self.pos.intersection(parent_inst))  # number of positive examples covered by the concept
            n_0 = len(self.neg.intersection(parent_inst))  # number of negative examples covered by the concept
            u_0 = len(self.unlabelled.intersection(parent_inst))
            term2 = np.log(p_0 / (p_0 + n_0 + u_0))
        else:
            term2 = 0

        gain = round(p_1 * (term1 - term2), 5)
        node.heuristic = gain


class OCELHeuristic(AbstractScorer):
    def __init__(self, pos=None, neg=None, unlabelled=None):
        super().__init__(pos, neg, unlabelled)
        self.name = 'OCEL_Heuristic'
        self.applied = 0

        self.gainBonusFactor = 0.5  # called alpha in the paper and gainBonusFactor in the original code
        self.expansionPenaltyFactor = 0.02  # called beta in the paper
        self.applied = 0

    def score(self):
        pass

    def apply(self, node, parent_node=None):
        self.applied += 1

        heuristic_val = 0
        accuracy = 0
        accuracy_gain = 0

        uncovered_positives = len(self.pos.difference(node.concept.instances))
        covered_negatives = len(self.neg.intersection(node.concept.instances))

        accuracy += 1 - (uncovered_positives + covered_negatives) / (
                len(self.pos) + len(self.neg))  # ACCURACY of Concept

        accuracy_gain += accuracy
        if parent_node is not None:
            uncovered_positives_parent = len(self.pos.difference(parent_node.concept.instances))
            covered_negatives_parent = len(self.neg.intersection(parent_node.concept.instances))

            parent_accuracy = 1 - (
                    uncovered_positives_parent + covered_negatives_parent) / (
                                      len(self.pos) + len(self.neg))  # ACCURACY of Concept
            accuracy_gain -= parent_accuracy

        heuristic_val += accuracy + self.gainBonusFactor * accuracy_gain - node.h_exp * self.expansionPenaltyFactor
        node.heuristic = round(heuristic_val, 5)


class Reward(AbstractScorer):
    def __init__(self, pos=None, neg=None, unlabelled=None):
        super().__init__(pos, neg, unlabelled)
        self.name = 'F1'
        self.beta = 0
        self.noise = 0

        self.reward_of_goal = 100.0
        self.gainBonusFactor = self.reward_of_goal * .1

    def score(self, pos, neg, instances):
        self.pos = pos
        self.neg = neg

        tp = len(self.pos.intersection(instances))
        tn = len(self.neg.difference(instances))

        fp = len(self.neg.intersection(instances))
        fn = len(self.pos.difference(instances))
        try:
            recall = tp / (tp + fn)
            precision = tp / (tp + fp)
            f_1 = 2 * ((precision * recall) / (precision + recall))
        except ZeroDivisionError:
            f_1 = 0

        return round(f_1, 5)

    def apply(self, node):
        """
        Calculate F1-score and assigns it into quality variable of node.
        """
        self.applied += 1

        instances = node.concept.instances
        if len(instances) == 0:
            node.quality = 0
            return False

        tp = len(self.pos.intersection(instances))
        # tn = len(self.neg.difference(instances))

        fp = len(self.neg.intersection(instances))
        fn = len(self.pos.difference(instances))

        try:
            recall = tp / (tp + fn)
        except ZeroDivisionError:
            node.quality = 0
            return False

        try:
            precision = tp / (tp + fp)
        except ZeroDivisionError:
            node.quality = 0
            return False

        if precision == 0 or recall == 0:
            node.quality = 0
            return False

        f_1 = 2 * ((precision * recall) / (precision + recall))
        node.quality = round(f_1, 5)

        assert node.quality

    def calculate(self, current_state, next_state=None) -> float:
        self.apply(current_state)
        self.apply(next_state)
        if next_state.quality == 1.0:
            return self.reward_of_goal
        reward = 0
        reward += next_state.quality
        if next_state.quality > current_state.quality:
            reward += (next_state.quality - current_state.quality) * self.gainBonusFactor
        return reward<|MERGE_RESOLUTION|>--- conflicted
+++ resolved
@@ -24,13 +24,7 @@
 
         assert id(heuristic_val) != node.quality
 
-<<<<<<< HEAD
-        if node.parent_node is not None:
-            #heuristic_val += (parent_node.quality - node.quality) * self.gainBonusFactor
-=======
         if parent_node is not None:
-            # heuristic_val += (parent_node.quality - node.quality) * self.gainBonusFactor
->>>>>>> 8c20b86b
             heuristic_val += (node.quality - parent_node.quality) * self.gainBonusFactor
         else:
             heuristic_val += self.startNodeBonus
