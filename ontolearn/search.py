--- conflicted
+++ resolved
@@ -242,7 +242,6 @@
         ))
 
 
-<<<<<<< HEAD
 class EvoLearnerNode(_NodeConcept, _NodeLen, _NodeIndividualsCount, _NodeQuality, AbstractNode, AbstractConceptNode):
     __slots__ = '_concept', '_len', '_individuals_count', '_quality', '_tree_length', '_tree_depth'
 
@@ -284,8 +283,6 @@
         ))
 
 
-=======
->>>>>>> 95a7a852
 class RL_State(_NodeConcept, _NodeQuality, _NodeHeuristic, AbstractNode, _NodeParentRef['RL_State']):
     renderer: ClassVar[OWLObjectRenderer] = DLSyntaxObjectRenderer()
     __slots__ = '_concept', '_quality', '_heuristic', \
