# -----------------------------------------------------------------------------
# MIT License
#
# Copyright (c) 2024 Ontolearn Team
#
# Permission is hereby granted, free of charge, to any person obtaining a copy
# of this software and associated documentation files (the "Software"), to deal
# in the Software without restriction, including without limitation the rights
# to use, copy, modify, merge, publish, distribute, sublicense, and/or sell
# copies of the Software, and to permit persons to whom the Software is
# furnished to do so, subject to the following conditions:
#
# The above copyright notice and this permission notice shall be included in all
# copies or substantial portions of the Software.
#
# THE SOFTWARE IS PROVIDED "AS IS", WITHOUT WARRANTY OF ANY KIND, EXPRESS OR
# IMPLIED, INCLUDING BUT NOT LIMITED TO THE WARRANTIES OF MERCHANTABILITY,
# FITNESS FOR A PARTICULAR PURPOSE AND NONINFRINGEMENT. IN NO EVENT SHALL THE
# AUTHORS OR COPYRIGHT HOLDERS BE LIABLE FOR ANY CLAIM, DAMAGES OR OTHER
# LIABILITY, WHETHER IN AN ACTION OF CONTRACT, TORT OR OTHERWISE, ARISING FROM,
# OUT OF OR IN CONNECTION WITH THE SOFTWARE OR THE USE OR OTHER DEALINGS IN THE
# SOFTWARE.
# -----------------------------------------------------------------------------

"""Ontolearn utils."""
import datetime
import os
import pickle
import random
import time
from typing import Callable, TypeVar, Tuple, Union
from owlapy.class_expression import OWLClass
from owlapy.iri import IRI
from owlapy.meta_classes import HasIRI
from owlapy.owl_individual import OWLNamedIndividual
from ontolearn.utils.log_config import setup_logging  # noqa: F401
import pandas as pd
from .static_funcs import compute_f1_score, f1_set_similarity, concept_reducer, concept_reducer_properties

Factory = Callable
from typing import Set

# DEFAULT_FMT = '[{elapsed:0.8f}s] {name}({args}) -> {result}'
DEFAULT_FMT = 'Func:{name} took {elapsed:0.8f}s'
flag_for_performance = False


def jaccard_similarity(y: Set[str], yhat: Set[str]) -> float:
    """
    Compute Jaccard Similarity
    :param y: A set of URIs
    :param yhat: A set of URIs
    :return:
    """
    if len(yhat) == len(y) == 0:
        return 1.0
    if len(yhat) == 0 or len(y) == 0:
        return 0.0
    return len(y.intersection(yhat)) / len(y.union(yhat))

<<<<<<< HEAD

def parametrized_performance_debugger(fmt=DEFAULT_FMT):
=======
def parametrized_performance_debugger(fmt=DEFAULT_FMT): # pragma: no cover
>>>>>>> 55b92001
    def decorate(func):
        if flag_for_performance:
            def clocked(*_args):
                t0 = time.time()
                _result = func(*_args)
                elapsed = time.time() - t0
                name = func.__name__
                args = ', '.join(repr(arg) for arg in _args)
                result = repr(_result)
                print(fmt.format(**locals()))
                return _result

            return clocked
        else:
            return func

    return decorate


def performance_debugger(func_name): # pragma: no cover
    def function_name_decorator(func):
        def debug(*args, **kwargs):
            start = time.time()
            r = func(*args, **kwargs)
            print(func_name, ' took ', round(time.time() - start, 4), ' seconds')

            return r

        return debug

    return function_name_decorator


def create_experiment_folder(folder_name='Log'):
    from ontolearn.utils import log_config
    if log_config.log_dirs:
        path_of_folder = log_config.log_dirs[-1]
    else:
        directory = os.getcwd() + '/' + folder_name + '/'
        folder_name = datetime.datetime.now().strftime("%Y%m%d_%H%M%S_%f")
        path_of_folder = directory + folder_name
        os.makedirs(path_of_folder)
    return path_of_folder, path_of_folder[:path_of_folder.rfind('/')]


def serializer(*, object_: object, path: str, serialized_name: str):  # pragma: no cover
    with open(path + '/' + serialized_name + ".p", "wb") as f:
        pickle.dump(object_, f)
    f.close()


def deserializer(*, path: str, serialized_name: str):  # pragma: no cover
    with open(path + "/" + serialized_name + ".p", "rb") as f:
        obj_ = pickle.load(f)
    f.close()
    return obj_


def apply_TSNE_on_df(df) -> None:  # pragma: no cover
    from sklearn.manifold import TSNE
    from matplotlib import pyplot as plt
    low_emb = TSNE(n_components=2).fit_transform(df)
    plt.scatter(low_emb[:, 0], low_emb[:, 1])
    plt.title('Instance Representatons via TSNE')
    plt.show()


def balanced_sets(a: set, b: set) -> Tuple[Set, Set]:  # pragma: no cover
    """
    Balance given two sets through sampling without replacement.
    Returned sets have the same length.
    @param a:
    @param b:
    @return:
    """

    if len(a) > len(b):
        sampled_a = random.sample(list(a), len(b))
        return set(sampled_a), b
    elif len(b) > len(a):
        sampled_b = random.sample(list(b), len(a))
        return a, set(sampled_b)
    else:
        assert len(a) == len(b)
        return a, b


<<<<<<< HEAD
def read_csv(path) -> Union[None, pd.DataFrame]:
=======
def read_csv(path)->Union[None,pd.DataFrame]:  # pragma: no cover
>>>>>>> 55b92001
    """
    Path leads a folder containing embeddings in csv format.
    indexes correspond subjects or predicates or objects in n-triple.
    @param path:
    @return:
    """
    if assertion_path_isfile(path):
        df = pd.read_csv(path, index_col=0)
        assert (df.all()).all()  # all columns and all rows are not none.
        return df
    else:
        return None


def assertion_path_isfile(path) -> bool:  # pragma: no cover
    try:
        assert path is not None
    except AssertionError:
        print(f'Path can not be:{path}')
        return False

    try:
        assert os.path.isfile(path)
    except (AssertionError, TypeError):
        print(f'Input:{path} not found.')
        return False
    return True


def sanity_checking_args(args):  # pragma: no cover
    try:
        assert os.path.isfile(args.path_knowledge_base)
    except AssertionError:
        print(f'--path_knowledge_base ***{args.path_knowledge_base}*** does not lead to a file.')
        raise

    try:
        assert os.path.isfile(args.path_knowledge_base_embeddings)
    except AssertionError:
        print(f'--path_knowledge_base_embeddings ***{args.path_knowledge_base_embeddings}*** does not lead to a file.')
        raise

    assert args.min_length > 0
    assert args.max_length > 0
    assert args.min_num_concepts > 0
    assert args.min_num_concepts > 0
    assert args.min_num_instances_per_concept > 0
    assert os.path.isfile(args.path_knowledge_base)
    if hasattr(args, 'num_fold_for_k_fold_cv'):
        assert args.num_fold_for_k_fold_cv > 0
    if hasattr(args, 'max_test_time_per_concept'):
        assert args.max_test_time_per_concept > 1

    if hasattr(args, 'num_of_sequential_actions'):
        assert args.num_of_sequential_actions > 0

    if hasattr(args, 'batch_size'):
        assert args.batch_size > 1


_T = TypeVar('_T', bound=HasIRI)


def _read_iri_file(file: str, type_: Factory[[IRI], _T]) -> Set[_T]:  # pragma: no cover
    """Read a text file containing IRIs (one per line) and return the content as a set of instances created by the
    given type

    Args:
        file: path to the text file with the IRIs of the named individuals
        type_: factory or type to create from the IRI

    Returns:
        set of type_ instances with these IRIs
    """

    def optional_angles(iri: str):
        if iri.startswith('<'):
            return iri[1:-1]
        else:
            return iri

    with open(file, 'r') as f:
        inds = map(type_,
                   map(IRI.create,
                       map(optional_angles,
                           f.read().splitlines())))
    return set(inds)


def read_individuals_file(file: str) -> Set[OWLNamedIndividual]:  # pragma: no cover
    """Read a text file containing IRIs of Named Individuals (one per line) and return the content as a set of OWL
    Named Individuals

    Args:
        file: path to the text file with the IRIs of the named individuals

    Returns:
        set of OWLNamedIndividual with these IRIs
    """
    return _read_iri_file(file, OWLNamedIndividual)


def read_named_classes_file(file: str) -> Set[OWLClass]:  # pragma: no cover
    """Read a text file containing IRIs of OWL Named Classes (one per line) and return the content as a set of OWL
    Classes

    Args:
        file: path to the text file with the IRIs of the classes

    Returns:
        set of OWLNamedIndividual with these IRIs
    """
    return _read_iri_file(file, OWLClass)<|MERGE_RESOLUTION|>--- conflicted
+++ resolved
@@ -58,12 +58,7 @@
         return 0.0
     return len(y.intersection(yhat)) / len(y.union(yhat))
 
-<<<<<<< HEAD
-
-def parametrized_performance_debugger(fmt=DEFAULT_FMT):
-=======
 def parametrized_performance_debugger(fmt=DEFAULT_FMT): # pragma: no cover
->>>>>>> 55b92001
     def decorate(func):
         if flag_for_performance:
             def clocked(*_args):
@@ -151,11 +146,7 @@
         return a, b
 
 
-<<<<<<< HEAD
-def read_csv(path) -> Union[None, pd.DataFrame]:
-=======
 def read_csv(path)->Union[None,pd.DataFrame]:  # pragma: no cover
->>>>>>> 55b92001
     """
     Path leads a folder containing embeddings in csv format.
     indexes correspond subjects or predicates or objects in n-triple.
