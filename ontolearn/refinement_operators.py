--- conflicted
+++ resolved
@@ -77,13 +77,10 @@
         4.2. For each inverse of object property, return SomeValuesFrom AllValuesFrom with (1) / (2) as fillers
         4.3. For each object property, return OWLObjectMinCardinality
         4.4. For each inverse of object property, return OWLObjectMinCardinality
-<<<<<<< HEAD
-
-
-=======
-
-
->>>>>>> 18f1c3cf
+
+
+
+
 
         """
         # (1) Most General OWL Named Concepts
@@ -174,12 +171,10 @@
             for owl_named_individual in self.kb.individuals(class_expression, named_individuals=True):
                 assert isinstance(owl_named_individual, OWLIndividual)
                 yield OWLObjectUnionOf(
-<<<<<<< HEAD
-                    (class_expression, OWLObjectSomeValuesFrom(property=owl_obj_property, filler=OWLObjectOneOf(owl_named_individual))))
-=======
+
                     (class_expression,
                      OWLObjectSomeValuesFrom(property=owl_obj_property, filler=OWLObjectOneOf(owl_named_individual))))
->>>>>>> 18f1c3cf
+
 
     def refine_object_all_values_from(self, class_expression: OWLObjectAllValuesFrom) -> Iterable[OWLClassExpression]:
         assert isinstance(class_expression, OWLObjectAllValuesFrom)
@@ -191,12 +186,10 @@
             for owl_named_individual in self.kb.individuals(class_expression, named_individuals=True):
                 assert isinstance(owl_named_individual, OWLIndividual)
                 yield OWLObjectUnionOf(
-<<<<<<< HEAD
-                    (class_expression, OWLObjectAllValuesFrom(property=owl_obj_property, filler=OWLObjectOneOf(owl_named_individual))))
-=======
+
                     (class_expression,
                      OWLObjectAllValuesFrom(property=owl_obj_property, filler=OWLObjectOneOf(owl_named_individual))))
->>>>>>> 18f1c3cf
+
 
     def refine_object_union_of(self, class_expression: OWLObjectUnionOf) -> Iterable[OWLClassExpression]:
         """ Refine OWLObjectUnionof by refining each operands:"""
