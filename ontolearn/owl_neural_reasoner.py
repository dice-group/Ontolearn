--- conflicted
+++ resolved
@@ -368,13 +368,9 @@
             """ Given an OWLObjectComplementOf ¬A, hence (A is an OWLClass),
             retrieve its instances => Retrieval(¬A)= All Instance Set-DIFF { x | phi(x, type, A) ≥ γ } """
             excluded_individuals = set(self.instances(expression.get_operand(), confidence_threshold))
-<<<<<<< HEAD
 
             yield from self.inferred_owl_individuals - excluded_individuals
 
-=======
-            yield from self.set_inferred_individuals - excluded_individuals
->>>>>>> 5a3e6547
         # Handling intersection of class expressions
         elif isinstance(expression, OWLObjectIntersectionOf):
             """ Given an OWLObjectIntersectionOf (C ⊓ D),  
@@ -464,13 +460,9 @@
             # Yield only those individuals who meet the cardinality requirement
             for individual, count in result.items():
                 if count >= cardinality:
-<<<<<<< HEAD
                     if result := self.mapping_str_to_owl_individuals.get(individual, None):
                         yield result
 
-=======
-                    yield individual
->>>>>>> 5a3e6547
         elif isinstance(expression, OWLObjectMaxCardinality):
             object_property: OWLObjectProperty
             object_property = expression.get_property()
@@ -481,7 +473,6 @@
             cardinality:int
             cardinality = expression.get_cardinality()
 
-<<<<<<< HEAD
             object_individuals = set(self.instances(filler_expression, confidence_threshold))
 
             subject_individuals_count = defaultdict(int, {ind: 0 for ind in self.individuals_in_signature()})
@@ -501,32 +492,7 @@
 
             yield from valid_individuals
 
-=======
-            # Get all individuals that are instances of the filler expression.
-            owl_individual:OWLNamedIndividual
-            object_individuals = { owl_individual for owl_individual
-                                   in self.instances(filler_expression, confidence_threshold)}
-
-            # Initialize a dictionary to keep track of counts of related individuals for each entity.
-            owl_individual:OWLNamedIndividual
-            str_subject_individuals_to_count = {owl_individual.str: (owl_individual,0) for owl_individual in self.set_inferred_individuals}
-
-            for object_individual in object_individuals:
-                # Get all individuals related to the object individual via the object property.
-                subject_individuals = self.get_individuals_with_object_property(obj=object_individual,
-                                                              object_property=object_property,
-                                                              confidence_threshold=confidence_threshold)
-
-                # Update the count of related individuals for each object individual.
-                for subject_individual in subject_individuals:
-                    if subject_individual.str in str_subject_individuals_to_count:
-                        owl_obj, count = str_subject_individuals_to_count[subject_individual.str]
-                        # Increment the count.
-                        str_subject_individuals_to_count[subject_individual.str] = (owl_obj, count+1)
->>>>>>> 5a3e6547
-
-            # Filter out individuals who exceed the specified cardinality.
-            yield from  {ind for str_ind, (ind, count) in str_subject_individuals_to_count.items() if count <= cardinality}
+
 
         # Handling union of class expressions
         elif isinstance(expression, OWLObjectUnionOf):
@@ -728,18 +694,7 @@
                 h=obj.str if is_inverse else None,
                 r=object_property.str,
                 t=None if is_inverse else obj.str,
-<<<<<<< HEAD
                 confidence_threshold=confidence_threshold,
         ):
             if result := self.mapping_str_to_owl_individuals.get(prediction[0], None):
-                yield result
-=======
-                confidence_threshold=confidence_threshold):
-
-            try:
-                yield OWLNamedIndividual(prediction[0])
-            except Exception as e:  # pragma: no cover
-                # Log the invalid IRI
-                print(f"Invalid IRI detected: {prediction[0]}, error: {e}")
-                continue
->>>>>>> 5a3e6547
+                yield result