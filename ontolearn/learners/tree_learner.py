--- conflicted
+++ resolved
@@ -172,7 +172,6 @@
 class TDL:
     """Tree-based Description Logic Concept Learner"""
 
-<<<<<<< HEAD
     def __init__(
         self,
         knowledge_base,
@@ -188,24 +187,8 @@
         report_classification: bool = False,
         plot_tree: bool = False,
         plot_embeddings: bool = False,
-        verbose: int = 0,
+        verbose: int = 1,
     ):
-=======
-    def __init__(self, knowledge_base,
-                 use_inverse: bool = False,
-                 use_data_properties: bool = False,
-                 use_nominals: bool = False,
-                 use_card_restrictions: bool = False,
-                 quality_func: Callable = None,
-                 kwargs_classifier: dict = None,
-                 max_runtime: int = 1,
-                 grid_search_over: dict = None,
-                 grid_search_apply: bool = False,
-                 report_classification: bool = False,
-                 plot_tree: bool = False,
-                 plot_embeddings: bool = False,
-                 verbose: int = 1):
->>>>>>> f2890504
         assert use_inverse is False, "use_inverse not implemented"
         assert use_data_properties is False, "use_data_properties not implemented"
         assert use_card_restrictions is False, "use_card_restrictions not implemented"
