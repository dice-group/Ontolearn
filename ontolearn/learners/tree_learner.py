--- conflicted
+++ resolved
@@ -20,15 +20,10 @@
 import sklearn
 from sklearn import tree
 from owlapy.render import DLSyntaxObjectRenderer, ManchesterOWLSyntaxOWLObjectRenderer
-<<<<<<< HEAD
-from ..utils.static_funcs import (
-    plot_umap_reduced_embeddings,
-    plot_decision_tree_of_expressions,
-)
-=======
+
 from ..utils.static_funcs import plot_umap_reduced_embeddings, plot_decision_tree_of_expressions, \
     plot_topk_feature_importance
->>>>>>> 18f1c3cf
+
 import itertools
 from owlapy.class_expression import (
     OWLDataMinCardinality,
@@ -79,18 +74,7 @@
     #   (0, 8)	1
     #   (0, 9)	1
     #   (0, 10)	1
-<<<<<<< HEAD
-    # i-th item in leaf_id denotes the leaf node of the i-th example [10, ...., 10]
-
-    np_X_test = X_test.values
-
-    for i, np_individual in enumerate(np_X_test):
-        # (1) Extract nodes relating to the classification of the i-th example
-        node_indices = node_indicator.indices[
-            node_indicator.indptr[i] : node_indicator.indptr[i + 1]
-        ]
-
-=======
+
     # Explanation of selection over csr_matrix
     # The column indices for row i are stored in indices[indptr[i]:indptr[i+1]]
     # For more :https://docs.scipy.org/doc/scipy/reference/generated/scipy.sparse.csr_matrix.html
@@ -103,28 +87,13 @@
                      ]
 
         # print("Rules used to predict sample {id}:\n".format(id=sample_id))
->>>>>>> 18f1c3cf
+
         decision_path = []
         for node_id in node_index:
             # continue to the next node if it is a leaf node
             if leaf_id[sample_id] == node_id:
                 continue
-<<<<<<< HEAD
-            index_of_feature_owl_ce = feature_tree[node_id]
-
-            decision_path.append(
-                {  # "decision_node": node_id,
-                    # OWLClassExpression or OWLDataProperty
-                    "feature": features[index_of_feature_owl_ce],
-                    # Feature value of an individual, e.g. 1.0 or 0.0 for booleans
-                    "feature_value_of_individual": np_individual[
-                        index_of_feature_owl_ce
-                    ],
-                    #
-                    "threshold_value": threshold_value_in_nodes[node_id],
-                }
-            )
-=======
+
 
             # check if value of the split feature for sample 0 is below threshold
             if np_X[sample_id, feature[node_id]] <= threshold[node_id]:
@@ -151,7 +120,7 @@
                                   "inequality": threshold_sign,
                                   "threshold_value": threshold[node_id],
                                   "owl_expression": owl_class_expression_features[feature[node_id]]})
->>>>>>> 18f1c3cf
+
         reports.append(decision_path)
     return reports
 
@@ -173,25 +142,7 @@
 class TDL:
     """Tree-based Description Logic Concept Learner"""
 
-<<<<<<< HEAD
-    def __init__(
-        self,
-        knowledge_base,
-        use_inverse: bool = False,
-        use_data_properties: bool = False,
-        use_nominals: bool = False,
-        use_card_restrictions: bool = False,
-        quality_func: Callable = None,
-        kwargs_classifier: dict = None,
-        max_runtime: int = 1,
-        grid_search_over: dict = None,
-        grid_search_apply: bool = False,
-        report_classification: bool = False,
-        plot_tree: bool = False,
-        plot_embeddings: bool = False,
-        verbose: int = 1,
-    ):
-=======
+
     def __init__(self, knowledge_base,
                  use_inverse: bool = False,
                  use_data_properties: bool = False,
@@ -206,7 +157,7 @@
                  plot_embeddings: bool = False,
                  plot_feature_importance: bool = False,
                  verbose: int = 1):
->>>>>>> 18f1c3cf
+
         assert use_inverse is False, "use_inverse not implemented"
         assert use_data_properties is False, "use_data_properties not implemented"
         assert use_card_restrictions is False, "use_card_restrictions not implemented"
@@ -251,57 +202,7 @@
         self.verbose = verbose
         self.data_property_cast = dict()
 
-<<<<<<< HEAD
-    def create_training_data(
-        self, learning_problem: PosNegLPStandard
-    ) -> Tuple[pd.DataFrame, pd.Series]:
-        """
-        Create a training data (X:pandas.DataFrame of (n,d) , y:pandas.Series of (n,1)) for binary class problem.
-        n denotes the number of examples
-        d denotes the number of features extracted from n examples.
-
-        return X, y
-        """
-        # (1) Initialize features.
-        features: List[OWLClassExpression]
-        features = list()
-        # (2) Initialize ordered examples.
-        positive_examples: List[OWLNamedIndividual]
-        negative_examples: List[OWLNamedIndividual]
-        positive_examples = [i for i in learning_problem.pos]
-        negative_examples = [i for i in learning_problem.neg]
-        examples = positive_examples + negative_examples
-        # TODO: Asyncio ?!
-        for i in make_iterable_verbose(
-            examples, verbose=self.verbose, desc="Extracting information about examples"
-        ):
-            for expression in self.knowledge_base.abox(individual=i, mode="expression"):
-                features.append(expression)
-        assert (
-            len(features) > 0
-        ), f"First hop features cannot be extracted. Ensure that there are axioms about the examples."
-        print("Total extracted features:", len(features))
-        features = set(features)
-        print("Unique features:", len(features))
-        binary_features = []
-        # IMPORTANT: our features either
-        for i in features:
-            if (
-                isinstance(i, OWLClass)
-                or isinstance(i, OWLObjectSomeValuesFrom)
-                or isinstance(i, OWLObjectMinCardinality)
-            ):
-                # Person, \exist hasChild Female, < 2
-                binary_features.append(i)
-            elif isinstance(i, OWLDataSomeValuesFrom):
-                # (Currently) \exist r. {True, False} =>
-                owl_literals = [i for i in i.get_filler().operands()]
-                if owl_literals[0].is_boolean():
-                    binary_features.append(i)
-                elif owl_literals[0].is_double():
-                    binary_features.append(i)
-
-=======
+
     def extract_expressions_from_owl_individuals(self, individuals: List[OWLNamedIndividual]) -> List[
         OWLClassExpression]:
         features = []
@@ -333,7 +234,7 @@
             for e in examples:
                 if e in feature_retrieval:
                     feature_value_per_example.append(1.0)
->>>>>>> 18f1c3cf
+
                 else:
                     feature_value_per_example.append(0.0)
             X.append(feature_value_per_example)
@@ -355,23 +256,7 @@
         # (4) Creating a tabular data for the binary classification problem.
         X = self.construct_sparse_binary_representations(features, examples)
 
-<<<<<<< HEAD
-        features = binary_features
-        # (4) Order features: create a mapping from tuple of predicate and objects to integers starting from 0.
-        mapping_features = {
-            predicate_object_pair: index_
-            for index_, predicate_object_pair in enumerate(features)
-        }
-        # (5) Creating a tabular data for the binary classification problem.
-        X, y = [], []
-        for ith_row, i in enumerate(
-            make_iterable_verbose(
-                examples,
-                verbose=self.verbose,
-                desc="Creating supervised binary classification data",
-            )
-        ):
-=======
+
         self.features = features
         X = pd.DataFrame(data=X, index=examples, columns=self.features)
         y = pd.DataFrame(data=y, index=examples, columns=["label"])
@@ -385,7 +270,7 @@
         for ith_row, i in enumerate(make_iterable_verbose(examples,
                                                           verbose=self.verbose,
                                                           desc="Creating supervised binary classification data")):
->>>>>>> 18f1c3cf
+
             # IMPORTANT: None existence is described as 0.0 features.
             X_i = [0.0 for _ in range(len(mapping_features))]
             expression: [
@@ -438,15 +323,9 @@
         return X, y
         """
 
-<<<<<<< HEAD
-    def construct_owl_expression_from_tree(
-        self, X: pd.DataFrame, y: pd.DataFrame
-    ) -> List[OWLObjectIntersectionOf]:
-        """Construct an OWL class expression from a decision tree"""
-=======
     def construct_owl_expression_from_tree(self, X: pd.DataFrame, y: pd.DataFrame) -> List[OWLObjectIntersectionOf]:
         """ Construct an OWL class expression from a decision tree"""
->>>>>>> 18f1c3cf
+
         positive_examples: List[OWLNamedIndividual]
         positive_examples = y[y.label == 1].index.tolist()
         vector_representation_of_positive_examples = X.loc[positive_examples]
@@ -454,81 +333,7 @@
         # () Iterate over reasoning steps of predicting a positive example
         pos: OWLNamedIndividual
         for sequence_of_reasoning_steps, pos in zip(
-<<<<<<< HEAD
-            explain_inference(self.clf, X_test=X.loc[positive_examples]),
-            positive_examples,
-        ):
-            concepts_per_reasoning_step = []
-            for i in sequence_of_reasoning_steps:
-                # sanity checking about the decision.
-                if isinstance(i["feature"], OWLDataProperty):
-                    # Detect the type of literal
-                    owl_literal = OWLLiteral(
-                        self.data_property_cast[i["feature"]](
-                            i["feature_value_of_individual"]
-                        )
-                    )
-                    if owl_literal.is_boolean():
-                        # Feature: Dataproperty amesTestPositive
-                        # Condition value: {False, True}
-                        assert i["feature_value_of_individual"] in [0.0, 1.0]
-                        assert i["threshold_value"] == 0.5
-                        if i["feature_value_of_individual"] <= 0.5:
-                            # Two options for conditions holding:
-                            # (1) Either (pos amesTestPositive False) in KG.
-                            # (2) Or (pos amesTestPositive, ?) not in KG
-                            owl_class_expression = OWLDataHasValue(
-                                property=i["feature"], value=OWLLiteral(False)
-                            )
-                            # Checking whether (1) holds
-                            if pos in {
-                                i
-                                in self.knowledge_base.individuals(owl_class_expression)
-                            }:
-                                "p \in Retrieval(∃ amesTestPositive.{False})"
-                            else:
-                                "p \in Retrieval(\not(∃ amesTestPositive.{False}))"
-                                owl_class_expression = (
-                                    owl_class_expression.get_object_complement_of()
-                                )
-                        else:
-                            # Two options for conditions not holding:
-                            # (1) (pos amesTestPositive True) in KG.
-                            # (2) (pos amesTestPositive, ?) not in.
-                            owl_class_expression = OWLDataHasValue(
-                                property=i["feature"], value=OWLLiteral(True)
-                            )
-
-                    else:
-                        raise NotImplementedError
-                        # DONE!
-
-                elif type(i["feature"]) in [
-                    OWLClass,
-                    OWLObjectSomeValuesFrom,
-                    OWLObjectMinCardinality,
-                ]:
-                    ####################################################################################################
-                    # DONE
-                    # Feature: Female, ≥ 3 hasStructure.owl:NamedIndividual
-                    # Condition Feature(individual) <= 0.5
-                    # Explanation: Feature does not hold for the individual
-                    if i["feature_value_of_individual"] <= i["threshold_value"]:
-                        # Condition holds: Feature(individual)==0.0
-                        # Therefore, neg Feature(individual)==1.0
-                        owl_class_expression = i["feature"].get_object_complement_of()
-                    else:
-                        owl_class_expression = i["feature"]
-                elif type(i["feature"]) == OWLDataSomeValuesFrom:
-                    if i["feature_value_of_individual"] <= i["threshold_value"]:
-                        owl_class_expression = i["feature"].get_object_complement_of()
-                    else:
-                        owl_class_expression = i["feature"]
-                else:
-                    raise RuntimeError(
-                        f"Unrecognized feature:{i['feature']}-{type(i['feature'])}"
-                    )
-=======
+
                 explain_inference(self.clf,
                                   X=vector_representation_of_positive_examples), positive_examples):
             concepts_per_reasoning_step = []
@@ -538,7 +343,7 @@
                     owl_class_expression = i["owl_expression"]
                 else:
                     owl_class_expression = i["owl_expression"].get_object_complement_of()
->>>>>>> 18f1c3cf
+
 
                 retrival_result = pos in {_ for _ in self.knowledge_base.individuals(owl_class_expression)}
 
@@ -602,22 +407,7 @@
         )
 
         if self.report_classification:
-<<<<<<< HEAD
-            print("Classification Report: Negatives: -1 and Positives 1 ")
-            print(
-                sklearn.metrics.classification_report(
-                    y.values,
-                    self.clf.predict(X.values),
-                    target_names=["Negative", "Positive"],
-                )
-            )
-        if self.plot_tree:
-            plot_decision_tree_of_expressions(
-                feature_names=[owl_expression_to_dl(f) for f in self.features],
-                cart_tree=self.clf,
-                topk=10,
-            )
-=======
+
             if self.verbose > 0:
                 print("Classification Report: Negatives: -1 and Positives 1 ")
             print(sklearn.metrics.classification_report(y.values, self.clf.predict(X.values),
@@ -628,7 +418,7 @@
         if self.plot_feature_importance:
             plot_topk_feature_importance(feature_names=[owl_expression_to_dl(f) for f in self.features],
                                          cart_tree=self.clf)
->>>>>>> 18f1c3cf
+
 
         self.owl_class_expressions.clear()
         # Each item can be considered is a path of OWL Class Expressions
@@ -657,26 +447,6 @@
             ]
 
     def predict(self, X: List[OWLNamedIndividual], proba=True) -> np.ndarray:
-<<<<<<< HEAD
-        """Predict the likelihoods of individuals belonging to the classes"""
-        raise NotImplementedError(
-            "Unavailable. Predict the likelihoods of individuals belonging to the classes"
-        )
-        owl_individuals = [i.str for i in X]
-        hop_info, _ = self.construct_hop(owl_individuals)
-        Xraw = self.built_sparse_training_data(
-            entity_infos=hop_info,
-            individuals=owl_individuals,
-            feature_names=self.feature_names,
-        )
-        # corrupt some infos
-        Xraw_numpy = Xraw.values
-
-        if proba:
-            return self.clf.predict_proba(Xraw_numpy)
-        else:
-            return self.clf.predict(Xraw_numpy)
-=======
+
         """ Predict the likelihoods of individuals belonging to the classes"""
         raise NotImplementedError("Unavailable. Predict the likelihoods of individuals belonging to the classes")
->>>>>>> 18f1c3cf
