--- conflicted
+++ resolved
@@ -39,7 +39,8 @@
 import numpy as np
 import functools
 from torch.functional import F
-from typing import List, Any, Set, Tuple, Iterable, Optional
+from typing import List, Any, Set, Tuple, Iterable, Tuple, Iterable, TypeVar, Generic, ClassVar, Optional, Generator, \
+    SupportsFloat
 from collections import namedtuple, deque
 from torch.nn.init import xavier_normal_
 from itertools import chain
@@ -48,7 +49,8 @@
 
 from owlapy.model import OWLNamedIndividual, OWLClassExpression
 from ontolearn.search import HeuristicOrderedNode, OENode, TreeNode, LengthOrderedNode, LBLNode, LBLSearchTree, \
-    QualityOrderedNode
+    QualityOrderedNode, RL_State
+from ontolearn.abstracts import AbstractNode
 
 pd.set_option('display.max_columns', 100)
 
@@ -105,6 +107,7 @@
 
         self.max_he = 0
         self.min_he = 1
+        # TODO: CD: This could be defined in BaseConceptLearner as it is used in all classes that inherits from BaseConceptLearner
         self._learning_problem = None
         self._max_runtime = None
 
@@ -175,14 +178,9 @@
         self._learning_problem = learning_problem.encode_kb(self.kb)
 
         if max_runtime is not None:
-<<<<<<< HEAD
-            self.max_runtime = max_runtime
-=======
             self._max_runtime = max_runtime
         else:
             self._max_runtime = self.max_runtime
-
->>>>>>> 9de12a65
         root = self.make_node(_concept_operand_sorter.sort(self.start_class), is_root=True)
         self._add_node(root, None)
         assert len(self.heuristic_queue) == 1
@@ -366,7 +364,7 @@
                  max_runtime=None, num_of_sequential_actions=None, num_episode=None, num_workers=32):
         AbstractDrill.__init__(self,
                                path_of_embeddings=path_of_embeddings,
-                               reward_func=Reward,
+                               reward_func=Reward(),
                                max_len_replay_memory=max_len_replay_memory,
                                batch_size=batch_size, epsilon_min=epsilon_min,
                                num_epochs_per_replay=num_epochs_per_replay,
@@ -402,42 +400,41 @@
 
         self.best_only = best_only
         self.calculate_min_max = calculate_min_max
+        self._learning_problem = None
 
         self.max_he = 0
         self.min_he = 1
 
     def best_hypotheses(self, n=10) -> Iterable:
-        print('best_hypotheses')
-        exit(1)
+        ValueError('best_hypotheses')
 
     def clean(self):
-        print('clean')
-        exit(1)
+        ValueError('clean')
 
     def downward_refinement(self, *args, **kwargs):
-        print('downward_refinement')
-        exit(1)
+        ValueError('downward_refinement')
 
     def fit(self, *args, **kwargs):
-        print('fit')
-        exit(1)
+        ValueError('fit')
 
     def show_search_tree(self, heading_step: str, top_n: int = 10) -> None:
-        print('show_search_tree')
-        exit(1)
+        ValueError('show_search_tree')
+
+    def terminate_training(self):
+        ValueError('terminate_training')
 
     def init_training(self, pos_uri: Set[OWLNamedIndividual], neg_uri: Set[OWLNamedIndividual]) -> None:
         """
-
-        @param pos_uri: A set of positive examples where each example corresponds to a string representation of an individual/instance.
-        @param neg_uri: A set of negative examples where each example corresponds to a string representation of an individual/instance.
+        Initialize training.
+
+
         @return:
         """
         # 1.
-        self.reward_func.pos = pos_uri
-        self.reward_func.neg = neg_uri
-        self.lp = PosNegLPStandard(knowledge_base=self.kb, pos=pos_uri, neg=neg_uri)
-        self.quality_func.set_lp(self.lp)
+        # Generate a Learning Problem
+        self._learning_problem = PosNegLPStandard(pos=pos_uri, neg=neg_uri).encode_kb(self.kb)
+        # Update REWARD FUNC FOR each learning problem
+        self.reward_func.lp = self._learning_problem
 
         # 2. Obtain embeddings of positive and negative examples.
         self.emb_pos = torch.tensor(
@@ -462,69 +459,55 @@
         # Default exploration exploitation tradeoff.
         self.epsilon = 1
 
-    def terminate_training(self):
-        print('terminate_training')
-
-    def make_node(self, c: OWLClassExpression, parent_node: Optional[OENode] = None, is_root: bool = False) -> OENode:
-        # This is copyied from CELOE.
-        # This function should be defined in abstract_concept_learner
-        r = OENode(c, self.kb.cl(c), parent_node=parent_node, is_root=is_root)
-        return r
-
-    def add_root(self, ref: OENode, tree_parent: Optional[TreeNode[OENode]]):
-        self.search_tree[ref.concept] = TreeNode(ref, tree_parent, is_root=ref.is_root)
-        ref_individuals = self.kb.individuals_set(ref.concept)
-        ref.individuals_count = len(ref_individuals)
-        self.quality_func.apply(ref, ref_individuals)  # AccuracyOrTooWeak(n)
-        if ref.quality == 0:  # > too weak
-            raise ValueError(f'Root Concept can not have quality 0::{ref}')
+    def create_rl_state(self, c: OWLClassExpression, parent_state: Optional[RL_State] = None,
+                        is_root: bool = False) -> RL_State:
+        # Create State
+        rl_state = RL_State(c, parent_state=parent_state, is_root=is_root)
+        # Assign Embeddings to it. Later, assign_embeddings can be also done in RL_STATE
+        self.assign_embeddings(rl_state)
+        rl_state.length = self.kb.cl(c)
+        return rl_state
+
+    def apply_rho(self, rl_state: RL_State) -> Generator:
+        """
+        Refine an OWL Class expression \\|= Observing next possible states
+
+        Computation O(N).
+
+        1. Generate concepts by refining a node
+        1.1. Compute allowed length of refinements
+        1.2. Convert concepts if concepts do not belong to  self.concepts_to_ignore
+             Note that          i.str not in self.concepts_to_ignore => O(1) if a set is being used.
+        3. Return Generator
+        """
+        assert isinstance(rl_state, RL_State)
+        # 1.
+        # (1.1)
+        # self.kb.cl(node.concept)
+        length = rl_state.length + 3 if rl_state.length + 3 <= self.max_child_length else self.max_child_length
+        # (1.2)
+        for i in self.operator.refine(rl_state.concept, max_length=length):  # O(N)
+            # TODO: CURRENTLY IGNORED the checking not wanted concetpts if i.str not in self.concepts_to_ignore:  # O(1)
+            yield self.create_rl_state(i, parent_state=rl_state)  # O(1)
 
     def rl_learning_loop(self, pos_uri: Set[str], neg_uri: Set[str]) -> List[float]:
-        """
-        RL agent learning loop over learning problem defined
-        @param pos_uri: A set of URIs indicating E^+
-        @param neg_uri: A set of URIs indicating E^-
-
-        Computation
-
-        1. Initialize training
-
-        2. Learning loop: Stopping criteria
-            ***self.num_episode** OR ***self.epsilon < self.epsilon_min***
-
-        2.1. Perform sequence of actions
-
-        2.2. Decrease exploration rate
-
-        2.3. Form experiences
-
-        2.4. Experience Replay
-
-        2.5. Return sum of actions
-
-        @return: List of sum of rewards per episode.
-        """
-
-        # (1)
+        # (1) Initialize
         self.init_training(pos_uri=pos_uri, neg_uri=neg_uri)
-        # (2) Create
-        root = self.make_node(_concept_operand_sorter.sort(self.start_class), is_root=True)
-        self.add_root(root, None)
-        # (2) Assign embeddings of root/first state.
-        self.assign_embeddings(root)
+        root_rl_state = self.create_rl_state(self.start_class, is_root=True)
+        self.quality_func.apply(root_rl_state, root_rl_state.instances_set, self._learning_problem)
+
         sum_of_rewards_per_actions = []
         log_every_n_episodes = int(self.num_episode * .1) + 1
 
         # (2)
         for th in range(self.num_episode):
             # (2.1)
-            sequence_of_states, rewards = self.sequence_of_actions(root)
+            sequence_of_states, rewards = self.sequence_of_actions(root_rl_state)
 
             if th % log_every_n_episodes == 0:
-                self.logger.info(
-                    '{0}.th iter. SumOfRewards: {1:.2f}\tEpsilon:{2:.2f}\t|ReplayMem.|:{3}'.format(th, sum(rewards),
-                                                                                                   self.epsilon, len(
-                            self.experiences)))
+                print('{0}.th iter. SumOfRewards: {1:.2f}\tEpsilon:{2:.2f}\t|ReplayMem.|:{3}'.format(th, sum(rewards),
+                                                                                                     self.epsilon, len(
+                        self.experiences)))
 
             # (2.2)
             self.epsilon -= self.epsilon_decay
@@ -539,6 +522,345 @@
                 self.learn_from_replay_memory()
             sum_of_rewards_per_actions.append(sum(rewards))
         return sum_of_rewards_per_actions
+
+    def sequence_of_actions(self, root_rl_state: RL_State) -> Tuple[
+        List[Tuple[AbstractNode, AbstractNode]], List[SupportsFloat]]:
+        assert isinstance(root_rl_state, RL_State)
+
+        current_state = root_rl_state
+        path_of_concepts = []
+        rewards = []
+
+        assert len(current_state.embeddings) > 0  # Embeddings are initialized
+        assert current_state.quality > 0
+        assert current_state.heuristic is None
+
+        # (1)
+        for _ in range(self.num_of_sequential_actions):
+            assert isinstance(current_state, RL_State)
+            print(current_state)
+            # (1.1) Observe Next RL states, i.e., refine an OWL class expression
+            next_rl_states = list(self.apply_rho(current_state))
+
+
+            # (1.2)
+            if len(next_rl_states) == 0:  # DEAD END
+                assert (current_state.length + 3) <= self.max_child_length
+                print('No nexst state')
+                break
+            # (1.3)
+            next_selected_rl_state = self.exploration_exploitation_tradeoff(current_state, next_rl_states)
+            print(f'CURRENT:{current_state}')
+            print(f'CURRENT:{next_selected_rl_state}')
+            exit(1)
+
+            print(next_selected_rl_state)
+
+            if len(next_selected_rl_state.instances) == 0:  # Dead End
+                print('BREAK')
+                print(next_selected_rl_state)
+                break
+            # (1.4) Remember the concept path
+            path_of_concepts.append((current_state, next_selected_rl_state))
+
+            # (1.5)
+            rewards.append(self.reward_func.apply(current_state, next_selected_rl_state))
+            # (1.6)
+            current_state = next_selected_rl_state
+        print('asd')
+        exit(1)
+        # (2)
+        return path_of_concepts, rewards
+
+    def next_node_to_expand(self, t: int = None) -> AbstractNode:
+        """
+        Return a node that maximizes the heuristic function at time t
+        @param t:
+        @return:
+        """
+        if self.verbose > 1:
+            self.search_tree.show_search_tree(self.start_class, t)
+        return self.search_tree.get_most_promising()
+
+    def form_experiences(self, state_pairs: List, rewards: List) -> None:
+        """
+        Form experiences from a sequence of concepts and corresponding rewards.
+
+        state_pairs - a list of tuples containing two consecutive states
+        reward      - a list of reward.
+
+        Gamma is 1.
+
+        Return
+        X - a list of embeddings of current concept, next concept, positive examples, negative examples
+        y - argmax Q value.
+        """
+
+        for th, consecutive_states in enumerate(state_pairs):
+            e, e_next = consecutive_states
+            self.experiences.append(
+                (e, e_next, max(rewards[th:])))  # given e, e_next, Q val is the max Q value reachable.
+
+    def learn_from_replay_memory(self) -> None:
+        """
+        Learning by replaying memory
+        @return:
+        """
+
+        current_state_batch, next_state_batch, q_values = self.experiences.retrieve()
+        current_state_batch = torch.cat(current_state_batch, dim=0)
+        next_state_batch = torch.cat(next_state_batch, dim=0)
+        q_values = torch.Tensor(q_values)
+
+        try:
+            assert current_state_batch.shape[1] == next_state_batch.shape[1] == self.emb_pos.shape[1] == \
+                   self.emb_neg.shape[1]
+
+        except AssertionError as e:
+            print(current_state_batch.shape)
+            print(next_state_batch.shape)
+            print(self.emb_pos.shape)
+            print(self.emb_neg.shape)
+            print('Wrong format.')
+            print(e)
+            raise
+
+        assert current_state_batch.shape[2] == next_state_batch.shape[2] == self.emb_pos.shape[2] == self.emb_neg.shape[
+            2]
+        dataset = PrepareBatchOfTraining(current_state_batch=current_state_batch,
+                                         next_state_batch=next_state_batch,
+                                         p=self.emb_pos, n=self.emb_neg, q=q_values)
+        num_experience = len(dataset)
+        data_loader = torch.utils.data.DataLoader(dataset,
+                                                  batch_size=self.batch_size, shuffle=True,
+                                                  num_workers=self.num_workers)
+        print(f'Number of experiences:{num_experience}')
+        print('DQL agent is learning via experience replay')
+        self.heuristic_func.net.train()
+        for m in range(self.num_epochs_per_replay):
+            total_loss = 0
+            for X, y in data_loader:
+                self.optimizer.zero_grad()  # zero the gradient buffers
+                # forward
+                predicted_q = self.heuristic_func.net.forward(X)
+                # loss
+                loss = self.heuristic_func.net.loss(predicted_q, y)
+                total_loss += loss.item()
+                # compute the derivative of the loss w.r.t. the parameters using backpropagation
+                loss.backward()
+                # clip gradients if gradients are killed. =>torch.nn.utils.clip_grad_norm_(self.model.parameters(), 0.5)
+                self.optimizer.step()
+        self.heuristic_func.net.train().eval()
+
+    def update_search(self, concepts, predicted_Q_values):
+        """
+        @param concepts:
+        @param predicted_Q_values:
+        @return:
+        """
+        # simple loop.
+        for child_node, pred_Q in zip(concepts, predicted_Q_values):
+            child_node.heuristic = pred_Q
+            self.search_tree.quality_func.apply(child_node)
+            if child_node.quality > 0:  # > too weak, ignore.
+                self.search_tree.add(child_node)
+            if child_node.quality == 1:
+                return child_node
+
+    def assign_embeddings(self, rl_state: RL_State) -> None:
+        assert isinstance(rl_state, RL_State)
+
+        # (1) Detect mode
+        if self.representation_mode == 'averaging':
+            # (2) if input node has not seen before, assign embeddings.
+            if rl_state.embeddings is None:
+                assert rl_state.instances is None
+                # OWL INDV REPRESENTATION
+                rl_state.instances = set(self.kb.individuals(rl_state.concept))
+                try:
+                    assert len(rl_state.instances) > 0
+                except AssertionError:
+                    print(rl_state)
+                    print(rl_state.instances)
+                    print(rl_state.concept)
+                    for i in self.kb.individuals(rl_state.concept):
+                        print(i)
+                    raise
+                # BITSET REPRESENTATION
+                rl_state.instances_set = self.kb.individuals_set(rl_state.concept)
+                str_idx = [i.get_iri().as_str() for i in rl_state.instances]
+                if len(str_idx) == 0:
+                    emb = torch.zeros(self.sample_size, self.instance_embeddings.shape[1])
+                else:
+                    emb = torch.tensor(self.instance_embeddings.loc[str_idx].values, dtype=torch.float32)
+                    emb = torch.mean(emb, dim=0)
+                emb = emb.view(1, self.sample_size, self.instance_embeddings.shape[1])
+                rl_state.embeddings = emb
+            else:
+                """ Embeddings already assigned."""
+
+
+                try:
+                    assert len(rl_state.instances)>0
+                except:
+                    print(rl_state)
+                    raise
+
+                try:
+                    assert rl_state.embeddings.shape == (1, self.sample_size, self.instance_embeddings.shape[1])
+                except AssertionError as e:
+                    print(e)
+                    print(rl_state)
+                    print(rl_state.embeddings.shape)
+                    print((1, self.sample_size, self.instance_embeddings.shape[1]))
+                    raise
+        elif self.representation_mode == 'sampling':
+            if node.embeddings is None:
+                str_idx = [get_full_iri(i).replace('\n', '') for i in node.concept.instances]
+                if len(str_idx) >= self.sample_size:
+                    sampled_str_idx = random.sample(str_idx, self.sample_size)
+                    emb = torch.tensor(self.instance_embeddings.loc[sampled_str_idx].values, dtype=torch.float32)
+                else:
+                    num_rows_to_fill = self.sample_size - len(str_idx)
+                    emb = torch.tensor(self.instance_embeddings.loc[str_idx].values, dtype=torch.float32)
+                    emb = torch.cat((torch.zeros(num_rows_to_fill, self.instance_embeddings.shape[1]), emb))
+                emb = emb.view(1, self.sample_size, self.instance_embeddings.shape[1])
+                node.embeddings = emb
+            else:
+                """ Embeddings already assigned."""
+                try:
+                    assert node.embeddings.shape == (1, self.sample_size, self.instance_embeddings.shape[1])
+                except AssertionError:
+                    print(node)
+                    print(self.sample_size)
+                    print(node.embeddings.shape)
+                    print((1, self.sample_size, self.instance_embeddings.shape[1]))
+                    raise ValueError
+        else:
+            raise ValueError
+
+        # @todo remove this testing in experiments.
+        if torch.isnan(rl_state.embeddings).any() or torch.isinf(rl_state.embeddings).any():
+            # No individual contained in the input concept.
+            # Sanity checking.
+            raise ValueError
+
+    def save_weights(self):
+        """
+        Save pytorch weights.
+        @return:
+        """
+        # Save model.
+        torch.save(self.heuristic_func.net.state_dict(),
+                   self.storage_path + '/{0}.pth'.format(self.heuristic_func.name))
+
+    def exploration_exploitation_tradeoff(self, current_state: AbstractNode,
+                                          next_states: List[AbstractNode]) -> AbstractNode:
+        """
+        Exploration vs Exploitation tradeoff at finding next state.
+        (1) Exploration
+        (2) Exploitation
+        """
+        if np.random.random() < self.epsilon:
+            next_state = random.choice(next_states)
+            self.assign_embeddings(next_state)
+        else:
+            next_state = self.exploitation(current_state, next_states)
+        self.quality_func.apply(next_state, next_state.instances_set, self._learning_problem)
+        return next_state
+
+    def exploitation(self, current_state: AbstractNode, next_states: List[AbstractNode]) -> AbstractNode:
+        """
+        Find next node that is assigned with highest predicted Q value.
+
+        (1) Predict Q values : predictions.shape => torch.Size([n, 1]) where n = len(next_states)
+
+        (2) Find the index of max value in predictions
+
+        (3) Use the index to obtain next state.
+
+        (4) Return next state.
+        """
+        predictions: torch.Tensor = self.predict_Q(current_state, next_states)
+        argmax_id = int(torch.argmax(predictions))
+        next_state = next_states[argmax_id]
+        """
+        # Sanity checking
+        print('#'*10)
+        for s, q in zip(next_states, predictions):
+            print(s, q)
+        print('#'*10)
+        print(next_state,f'\t {torch.max(predictions)}')
+        """
+        return next_state
+
+    def predict_Q(self, current_state: AbstractNode, next_states: List[AbstractNode]) -> torch.Tensor:
+        """
+        Predict promise of next states given current state.
+        @param current_state:
+        @param next_states:
+        @return: predicted Q values.
+        """
+        self.assign_embeddings(current_state)
+        assert len(next_states) > 0
+        with torch.no_grad():
+            self.heuristic_func.net.eval()
+            # create batch batch.
+            next_state_batch = []
+            for _ in next_states:
+                self.assign_embeddings(_)
+                next_state_batch.append(_.embeddings)
+            next_state_batch = torch.cat(next_state_batch, dim=0)
+            ds = PrepareBatchOfPrediction(current_state.embeddings,
+                                          next_state_batch,
+                                          self.emb_pos,
+                                          self.emb_neg)
+            predictions = self.heuristic_func.net.forward(ds.get_all())
+        return predictions
+
+    def train(self, dataset: Iterable[Tuple[str, Set, Set]], relearn_ratio: int = 2):
+        """
+        Train RL agent on learning problems with relearn_ratio.
+        @param dataset: An iterable containing training data. Each item corresponds to a tuple of string representation
+        of target concept, a set of positive examples in the form of URIs amd a set of negative examples in the form of
+        URIs, respectively.
+        @param relearn_ratio: An integer indicating the number of times dataset is iterated.
+
+        # @TODO determine Big-O
+
+        Computation
+        1. Dataset and relearn_ratio loops: Learn each problem relearn_ratio times,
+
+        2. Learning loop
+
+        3. Take post process action that implemented by subclass.
+
+        @return: self
+        """
+        # We need a better way of login,
+        print('Training starts.')
+        print(f'Training starts.\nNumber of learning problem:{len(dataset)},\t Relearn ratio:{relearn_ratio}')
+        counter = 1
+        # 1.
+        for _ in range(relearn_ratio):
+            for (alc_concept_str, positives, negatives) in dataset:
+                print(
+                    'Goal Concept:{0}\tE^+:[{1}] \t E^-:[{2}]'.format(alc_concept_str,
+                                                                      len(positives), len(negatives)))
+                # 2.
+                print(f'RL training on {counter}.th learning problem starts')
+                sum_of_rewards_per_actions = self.rl_learning_loop(pos_uri=positives, neg_uri=negatives)
+
+                print(f'Sum of Rewards in first 3 trajectory:{sum_of_rewards_per_actions[:3]}')
+                print(f'Sum of Rewards in last 3 trajectory:{sum_of_rewards_per_actions[:3]}')
+                self.seen_examples.setdefault(counter, dict()).update(
+                    {'Concept': alc_concept_str, 'Positives': list(positives), 'Negatives': list(negatives)})
+
+                counter += 1
+                if counter % 100 == 0:
+                    self.save_weights()
+                # 3.
+        return self.terminate_training()
 
 
 class DrillHeuristic():
