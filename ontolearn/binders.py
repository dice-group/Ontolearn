# -----------------------------------------------------------------------------
# MIT License
#
# Copyright (c) 2024 Ontolearn Team
#
# Permission is hereby granted, free of charge, to any person obtaining a copy
# of this software and associated documentation files (the "Software"), to deal
# in the Software without restriction, including without limitation the rights
# to use, copy, modify, merge, publish, distribute, sublicense, and/or sell
# copies of the Software, and to permit persons to whom the Software is
# furnished to do so, subject to the following conditions:
#
# The above copyright notice and this permission notice shall be included in all
# copies or substantial portions of the Software.
#
# THE SOFTWARE IS PROVIDED "AS IS", WITHOUT WARRANTY OF ANY KIND, EXPRESS OR
# IMPLIED, INCLUDING BUT NOT LIMITED TO THE WARRANTIES OF MERCHANTABILITY,
# FITNESS FOR A PARTICULAR PURPOSE AND NONINFRINGEMENT. IN NO EVENT SHALL THE
# AUTHORS OR COPYRIGHT HOLDERS BE LIABLE FOR ANY CLAIM, DAMAGES OR OTHER
# LIABILITY, WHETHER IN AN ACTION OF CONTRACT, TORT OR OTHERWISE, ARISING FROM,
# OUT OF OR IN CONNECTION WITH THE SOFTWARE OR THE USE OR OTHER DEALINGS IN THE
# SOFTWARE.
# -----------------------------------------------------------------------------

"""Pyhon binders of other concept learners."""
import subprocess
from datetime import datetime
from typing import List, Dict
from .utils import create_experiment_folder
import re
import time
import os
from .learning_problem import PosNegLPStandard


class PredictedConcept:
    def __init__(self, **kwargs):
        self.__dict__.update(kwargs)

    def __iter__(self):
        yield self.Prediction


class DLLearnerBinder:
    """
    dl-learner python binder.
    """

    def __init__(self, binary_path=None, model=None, kb_path=None, storage_path=".", max_runtime=3):
<<<<<<< HEAD
        try:
            assert binary_path
            assert model
            assert kb_path
        except AssertionError:
            print(f'binary_path:{binary_path}, model:{model}, kb_path{kb_path} cannot be None')
            raise
=======
        assert binary_path, f"binary_path must be given {binary_path}"
        assert os.path.exists(binary_path), f"binary path {binary_path} does not exist"
        assert model, "model must be given"
        assert kb_path, "kb_path must be given"
>>>>>>> 77fae24b
        self.binary_path = binary_path
        self.kb_path = kb_path
        self.name = model
        self.max_runtime = max_runtime
        if storage_path is not None:
            self.storage_path = storage_path
        else:
            self.storage_path, _ = create_experiment_folder()
        self.best_predictions = None
        self.config_name_identifier = None

    def write_dl_learner_config(self, pos: List[str], neg: List[str]) -> str:
        """Writes config file for dl-learner.

        Args:
            pos: A list of URIs of individuals indicating positive examples in concept learning problem.
            neg: A list of URIs of individuals indicating negatives examples in concept learning problem.

        Returns:
            str: Path of generated config file.
        """
        assert len(pos) > 0 and isinstance(pos[0], str)
        assert len(neg) > 0 and isinstance(neg[0], str)

        Text = list()
        pos_string = "{ "
        neg_string = "{ "
        for i in pos:
            pos_string += "\"" + str(
                i) + "\","
        for j in neg:
            neg_string += "\"" + str(
                j) + "\","

        pos_string = pos_string[:-1]
        pos_string += "}"

        neg_string = neg_string[:-1]
        neg_string += "}"

        Text.append("rendering = \"dlsyntax\"")
        Text.append("// knowledge source definition")

        Text.append("cli.type = \"org.dllearner.cli.CLI\"")
        Text.append("ks.type = \"OWL File\"")
        Text.append("\n")

        Text.append("// knowledge source definition")
        Text.append(
            "ks.fileName = \"" + self.kb_path + '\"')
        Text.append("\n")
        Text.append("reasoner.type = \"closed world reasoner\"")
        Text.append("reasoner.sources = { ks }")
        Text.append("\n")

        Text.append("lp.type = \"PosNegLPStandard\"")
        Text.append("accuracyMethod.type = \"fmeasure\"")
        Text.append("\n")
        Text.append("lp.positiveExamples =" + pos_string)
        Text.append("\n")
        Text.append("lp.negativeExamples =" + neg_string)
        Text.append("\n")
        Text.append("alg.writeSearchTree = \"true\"")

        Text.append("op.type = \"rho\"")
        Text.append("op.useNumericDatatypes = \"false\"")
        Text.append("op.useCardinalityRestrictions = \"false\"")

        if self.name == 'celoe':
            Text.append("alg.type = \"celoe\"")
            Text.append("alg.stopOnFirstDefinition = \"true\"")
        elif self.name == 'ocel':
            Text.append("alg.type = \"ocel\"")
            Text.append("alg.showBenchmarkInformation = \"true\"")
        elif self.name == 'eltl':
            Text.append("alg.type = \"eltl\"")
            Text.append("alg.maxNrOfResults = \"1\"")
            Text.append("alg.stopOnFirstDefinition = \"true\"")
        else:
            raise ValueError('Wrong algorithm chosen.')

        Text.append("alg.maxExecutionTimeInSeconds = " + str(self.max_runtime))
        Text.append("\n")

        pathToConfig = self.storage_path + '/' + self.name + '_' + datetime.now().strftime("%Y%m%d_%H%M%S_%f") + '.conf'

        with open(pathToConfig, "wb") as wb:
            for i in Text:
                wb.write(i.encode("utf-8"))
                wb.write("\n".encode("utf-8"))
        return pathToConfig

    def fit(self, lp: PosNegLPStandard, max_runtime: int = None):
        """Fit dl-learner model on a given positive and negative examples.

        Args:
            lp:PosNegLPStandard
            lp.pos A list of URIs of individuals indicating positive examples in concept learning problem.
            lp.neg A list of URIs of individuals indicating negatives examples in concept learning problem.
            max_runtime: Limit to stop the algorithm after n seconds.

        Returns:
            self.
        """
        if max_runtime:
            self.max_runtime = max_runtime

        pathToConfig = self.write_dl_learner_config(pos=[i.str for i in lp.pos],
                                                    neg=[i.str for i in lp.neg])
        total_runtime = time.time()
        res = subprocess.run([self.binary_path, pathToConfig], capture_output=True, universal_newlines=True)
        total_runtime = round(time.time() - total_runtime, 3)
        self.best_predictions = self.parse_dl_learner_output(res.stdout.splitlines(), pathToConfig)
        self.best_predictions['Runtime'] = total_runtime
        return self

    def best_hypotheses(self, n: int = None) -> PredictedConcept:
        # @ TODO:
        # Convert string to OWL class object
        # {'Prediction': 'Child', 'Accuracy': 1.0, 'F-measure': 1.0, 'NumClassTested': 3, 'Runtime': 3.502}

        return PredictedConcept(**self.best_hypothesis())

    def best_hypothesis(self):
        """ Return predictions if exists.

        Returns:
            The prediction or the string 'No prediction found.'
        """
        if self.best_predictions:
            return self.best_predictions
        else:
            print('No prediction found.')

    def parse_dl_learner_output(self, output_of_dl_learner: List[str], file_path: str) -> Dict:
        """Parse the output received from executing dl-learner.

        Args:
            output_of_dl_learner: The output of dl-learner to parse.
            file_path: The file path to store the output.

        Returns:
            A dictionary of {'Prediction': ..., 'Accuracy': ..., 'F-measure': ...}.
        """
        solutions = None
        best_concept_str = None
        acc = -1.0
        f_measure = -1.0
        search_info = None
        num_expression_tested = -1

        # DL-learner does not provide a unified output :(
        # ELTL  => No info pertaining to the number of concept tested, number of retrieval etc.
        # CELOE => Algorithm terminated successfully (time: 245ms, 188 descriptions tested, 69 nodes in the search
        #          tree).
        # OCEL  => Algorithm stopped (4505 descriptions tested).

        time.time()
        txt_path = file_path + '.txt'  # self.storage_path + '/output_' + self.name + '_' + str(time.time()) + '.txt'

        # (1) Store output of dl learner and extract solutions.
        with open(txt_path, 'w') as w:
            for th, sentence in enumerate(output_of_dl_learner):
                w.write(sentence + '\n')
                if 'solutions' in sentence and '1:' in output_of_dl_learner[th + 1]:
                    solutions = output_of_dl_learner[th:]

                if 'Algorithm' in sentence:
                    search_info = sentence

            # check whether solutions found
            if solutions:  # if solution found, check the correctness of relevant part of dl-learner output.
                try:
                    assert isinstance(solutions, list)
                    assert 'solutions' in solutions[0]
                    assert len(solutions) > 0
                    assert '1: ' in solutions[1][:5]
                except AssertionError:
                    print(type(solutions))
                    print('####')
                    print(solutions[0])
                    print('####')
                    print(len(solutions))
            else:
                # no solution found.
                print('#################')
                print('#######{}##########'.format(self.name))
                print('#################')
                for i in output_of_dl_learner[-3:-1]:
                    print(i)
                    if 'descriptions' in i:
                        search_info = i
                print('#################')
                print('#######{}##########'.format(self.name))
                print('#################')

                _ = re.findall(r'\d+ descriptions tested', search_info)
                assert len(_) == 1
                # Get the numbers
                num_expression_tested = int(re.findall(r'\d+', _[0])[0])

                return {'Model': self.name, 'Prediction': best_concept_str, 'Accuracy': float(acc) * .01,
                        'F-measure': float(f_measure) * .01, 'NumClassTested': int(num_expression_tested)}

        # top_predictions must have the following form
        """solutions ......:
        1: Parent(pred.acc.: 100.00 %, F - measure: 100.00 %)
        2: ⊤ (pred.acc.: 50.00 %, F-measure: 66.67 %)
        3: Person(pred.acc.: 50.00 %, F - measure: 66.67 %)
        """
        best_solution = solutions[1]

        if self.name == 'ocel':
            """ parse differently"""
            token = '(accuracy '
            start_index = len('1: ')
            end_index = best_solution.index(token)
            best_concept_str = best_solution[start_index:end_index - 1]  # -1 due to white space between *) (*.
            quality_info = best_solution[end_index:]
            # best_concept_str => *Sister ⊔ (Female ⊓ (¬Granddaughter))*
            # quality_info     => *(accuracy 100%, length 16, depth 2)*

            # Create a list to hold the numbers
            predicted_accuracy_info = re.findall(r'accuracy \d*%', quality_info)

            assert len(predicted_accuracy_info) == 1
            assert predicted_accuracy_info[0][-1] == '%'  # percentage sign
            acc = re.findall(r'\d+\.?\d+', predicted_accuracy_info[0])[0]
            _ = re.findall(r'\d+ descriptions tested', search_info)
            assert len(_) == 1
            # Get the numbers
            num_expression_tested = int(re.findall(r'\d+', _[0])[0])

        elif self.name in ['celoe', 'eltl']:
            # e.g. => 1: Sister ⊔ (∃ married.Brother) (pred. acc.: 90.24%, F-measure: 91.11%)
            # Heuristic => Quality info start with *(pred. acc.: *
            token = '(pred. acc.: '
            start_index = len('1: ')
            end_index = best_solution.index(token)
            best_concept_str = best_solution[start_index:end_index - 1]  # -1 due to white space between *) (*.
            quality_info = best_solution[end_index:]
            # best_concept_str => *Sister ⊔ (Female ⊓ (¬Granddaughter))*
            # quality_info     => *(pred. acc.: 79.27%, F-measure: 82.83%)*

            # Create a list to hold the numbers
            predicted_accuracy_info = re.findall(r'pred. acc.: \d+.\d+%', quality_info)
            f_measure_info = re.findall(r'F-measure: \d+.\d+%', quality_info)

            assert len(predicted_accuracy_info) == 1
            assert len(f_measure_info) == 1

            assert predicted_accuracy_info[0][-1] == '%'  # percentage sign
            assert f_measure_info[0][-1] == '%'  # percentage sign

            acc = re.findall(r'\d+\.?\d+', predicted_accuracy_info[0])[0]
            f_measure = re.findall(r'\d+\.?\d+', f_measure_info[0])[0]

            if search_info is not None:
                # search_info is expected to be " Algorithm terminated successfully (time: 252ms, 188 descriptions
                # tested, 69 nodes in the search tree)."
                _ = re.findall(r'\d+ descriptions tested', search_info)
                if len(_) == 0:
                    assert self.name == 'eltl'
                else:
                    assert len(_) == 1
                    # Get the numbers
                    num_expression_tested = int(re.findall(r'\d+', _[0])[0])
        else:
            raise ValueError
        # 100% into range between 1.0 and 0.0
        return {'Prediction': best_concept_str, 'Accuracy': float(acc) * .01, 'F-measure': float(f_measure) * .01,
                'NumClassTested': int(num_expression_tested)}

    @staticmethod
    def train(dataset: List = None) -> None:
        """ Dummy method, currently it does nothing."""

    def fit_from_iterable(self, dataset: List = None, max_runtime=None) -> List[Dict]:
        """Fit dl-learner model on a list of given positive and negative examples.

        Args:
            dataset: A list of tuple (s,p,n) where
                s => string representation of target concept,
                p => positive examples, i.e. s(p)=1 and
                n => negative examples, i.e. s(n)=0.
            max_runtime: Limit to stop the algorithm after n seconds.

        Returns:
            self.
        """
        raise NotImplementedError
        assert len(dataset) > 0
        if max_runtime:
            assert isinstance(max_runtime, int)
            self.max_runtime = max_runtime

        return [self.fit(pos=p, neg=n, max_runtime=self.max_runtime).best_hypothesis() for (s, p, n) in dataset]
    
    
class DLLearnerBinderSPARQL:
    """
    dl-learner python binder.
    """

    def __init__(self, binary_path=None, model=None, kb_path=None, storage_path=".", max_runtime=3):
        try:
            assert binary_path
            assert model
            assert kb_path
        except AssertionError:
            print(f'binary_path:{binary_path}, model:{model} kb_path{kb_path} can not be None')
            raise
        self.binary_path = binary_path
        self.kb_path = kb_path
        self.name = model
        self.max_runtime = max_runtime
        if storage_path is not None:
            self.storage_path = storage_path
        else:
            self.storage_path, _ = create_experiment_folder()
        self.best_predictions = None
        self.config_name_identifier = None

    def write_dl_learner_config(self, pos: List[str], neg: List[str]) -> str:
        """Writes config file for dl-learner.

        Args:
            pos: A list of URIs of individuals indicating positive examples in concept learning problem.
            neg: A list of URIs of individuals indicating negatives examples in concept learning problem.

        Returns:
            str: Path of generated config file.
        """
        assert len(pos) > 0 and isinstance(pos[0], str)
        assert len(neg) > 0 and isinstance(neg[0], str)

        Text = list()
        pos_string = "{ "
        neg_string = "{ "
        for i in pos:
            pos_string += "\"" + str(
                i) + "\","
        for j in neg:
            neg_string += "\"" + str(
                j) + "\","

        pos_string = pos_string[:-1]
        pos_string += " }"

        neg_string = neg_string[:-1]
        neg_string += " }"

        Text.append("rendering = \"dlsyntax\"")
        Text.append("// knowledge source definition")

        Text.append("cli.type = \"org.dllearner.cli.CLI\"")
        Text.append("ks.type = \"SPARQL endpoint\"")

        Text.append("\n")

        Text.append("// knowledge source definition")
        Text.append(
            "ks.url = \"" + self.kb_path + '\"')

        Text.append("\n")
        Text.append("reasoner.type = \"SPARQL Reasoner\"")
        Text.append("reasoner.sources = { ks }")
        Text.append("\n")

        Text.append("lp.type = \"PosNegLPStandard\"")
        Text.append("accuracyMethod.type = \"fmeasure\"")
        Text.append("\n")
        Text.append("lp.positiveExamples =" + pos_string)
        Text.append("\n")
        Text.append("lp.negativeExamples =" + neg_string)
        #Text.append("lp.reasoner =" + "reasoner")
        Text.append("\n")
        Text.append("alg.writeSearchTree = \"true\"")

        Text.append("op.type = \"tdtop\"")

        if self.name == 'celoe':
            Text.append("alg.type = \"celoe\"")
            Text.append("alg.stopOnFirstDefinition = \"true\"")
        elif self.name == 'ocel':
            Text.append("alg.type = \"ocel\"")
            Text.append("alg.showBenchmarkInformation = \"true\"")
        elif self.name == 'eltl':
            Text.append("alg.type = \"eltl\"")
            Text.append("alg.maxNrOfResults = \"1\"")
            Text.append("alg.stopOnFirstDefinition = \"true\"")
        else:
            raise ValueError('Wrong algorithm chosen.')

        Text.append("alg.maxExecutionTimeInSeconds = " + str(self.max_runtime))
        Text.append("\n")

        pathToConfig = self.storage_path + '/' + self.name + '_' + datetime.now().strftime("%Y%m%d_%H%M%S_%f") + '.conf'

        with open(pathToConfig, "wb") as wb:
            for i in Text:
                wb.write(i.encode("utf-8"))
                wb.write("\n".encode("utf-8"))
        return pathToConfig

    def fit(self, lp: PosNegLPStandard, max_runtime: int = None):
        """Fit dl-learner model on a given positive and negative examples.

        Args:
            lp:PosNegLPStandard
            lp.pos A list of URIs of individuals indicating positive examples in concept learning problem.
            lp.neg A list of URIs of individuals indicating negatives examples in concept learning problem.
            max_runtime: Limit to stop the algorithm after n seconds.

        Returns:
            self.
        """
        if max_runtime:
            self.max_runtime = max_runtime

        pathToConfig = self.write_dl_learner_config(pos=[i.str for i in lp.pos],
                                                    neg=[i.str for i in lp.neg])
        total_runtime = time.time()
        res = subprocess.run([self.binary_path, pathToConfig], capture_output=True, universal_newlines=True)
        total_runtime = round(time.time() - total_runtime, 3)
        self.best_predictions = self.parse_dl_learner_output(res.stdout.splitlines(), pathToConfig)
        self.best_predictions['Runtime'] = total_runtime
        return self

    def best_hypotheses(self, n: int = None) -> PredictedConcept:
        # @ TODO:
        # Convert string to OWL class object
        # {'Prediction': 'Child', 'Accuracy': 1.0, 'F-measure': 1.0, 'NumClassTested': 3, 'Runtime': 3.502}

        return PredictedConcept(**self.best_hypothesis())

    def best_hypothesis(self):
        """ Return predictions if exists.

        Returns:
            The prediction or the string 'No prediction found.'
        """
        if self.best_predictions:
            return self.best_predictions
        else:
            print('No prediction found.')

    def parse_dl_learner_output(self, output_of_dl_learner: List[str], file_path: str) -> Dict:
        """Parse the output received from executing dl-learner.

        Args:
            output_of_dl_learner: The output of dl-learner to parse.
            file_path: The file path to store the output.

        Returns:
            A dictionary of {'Prediction': ..., 'Accuracy': ..., 'F-measure': ...}.
        """
        solutions = None
        best_concept_str = None
        acc = -1.0
        f_measure = -1.0
        search_info = None
        num_expression_tested = -1

        # DL-learner does not provide a unified output :(
        # ELTL  => No info pertaining to the number of concept tested, number of retrieval etc.
        # CELOE => Algorithm terminated successfully (time: 245ms, 188 descriptions tested, 69 nodes in the search
        #          tree).
        # OCEL  => Algorithm stopped (4505 descriptions tested).

        time.time()
        txt_path = file_path + '.txt'  # self.storage_path + '/output_' + self.name + '_' + str(time.time()) + '.txt'

        # (1) Store output of dl learner and extract solutions.
        with open(txt_path, 'w') as w:
            for th, sentence in enumerate(output_of_dl_learner):
                w.write(sentence + '\n')
                if 'solutions' in sentence and '1:' in output_of_dl_learner[th + 1]:
                    solutions = output_of_dl_learner[th:]

                if 'Algorithm' in sentence:
                    search_info = sentence

            # check whether solutions found
            if solutions:  # if solution found, check the correctness of relevant part of dl-learner output.
                try:
                    assert isinstance(solutions, list)
                    assert 'solutions' in solutions[0]
                    assert len(solutions) > 0
                    assert '1: ' in solutions[1][:5]
                except AssertionError:
                    print(type(solutions))
                    print('####')
                    print(solutions[0])
                    print('####')
                    print(len(solutions))
            else:
                # no solution found.
                print('#################')
                print('#######{}##########'.format(self.name))
                print('#################')
                for i in output_of_dl_learner[-3:-1]:
                    print(i)
                    if 'descriptions' in i:
                        search_info = i
                print('#################')
                print('#######{}##########'.format(self.name))
                print('#################')

                _ = re.findall(r'\d+ descriptions tested', search_info)
                assert len(_) == 1
                # Get the numbers
                num_expression_tested = int(re.findall(r'\d+', _[0])[0])

                return {'Model': self.name, 'Prediction': best_concept_str, 'Accuracy': float(acc) * .01,
                        'F-measure': float(f_measure) * .01, 'NumClassTested': int(num_expression_tested)}

        # top_predictions must have the following form
        """solutions ......:
        1: Parent(pred.acc.: 100.00 %, F - measure: 100.00 %)
        2: ⊤ (pred.acc.: 50.00 %, F-measure: 66.67 %)
        3: Person(pred.acc.: 50.00 %, F - measure: 66.67 %)
        """
        best_solution = solutions[1]

        if self.name == 'ocel':
            """ parse differently"""
            token = '(accuracy '
            start_index = len('1: ')
            end_index = best_solution.index(token)
            best_concept_str = best_solution[start_index:end_index - 1]  # -1 due to white space between *) (*.
            quality_info = best_solution[end_index:]
            # best_concept_str => *Sister ⊔ (Female ⊓ (¬Granddaughter))*
            # quality_info     => *(accuracy 100%, length 16, depth 2)*

            # Create a list to hold the numbers
            predicted_accuracy_info = re.findall(r'accuracy \d*%', quality_info)

            assert len(predicted_accuracy_info) == 1
            assert predicted_accuracy_info[0][-1] == '%'  # percentage sign
            acc = re.findall(r'\d+\.?\d+', predicted_accuracy_info[0])[0]
            _ = re.findall(r'\d+ descriptions tested', search_info)
            assert len(_) == 1
            # Get the numbers
            num_expression_tested = int(re.findall(r'\d+', _[0])[0])

        elif self.name in ['celoe', 'eltl']:
            # e.g. => 1: Sister ⊔ (∃ married.Brother) (pred. acc.: 90.24%, F-measure: 91.11%)
            # Heuristic => Quality info start with *(pred. acc.: *
            token = '(pred. acc.: '
            start_index = len('1: ')
            end_index = best_solution.index(token)
            best_concept_str = best_solution[start_index:end_index - 1]  # -1 due to white space between *) (*.
            quality_info = best_solution[end_index:]
            # best_concept_str => *Sister ⊔ (Female ⊓ (¬Granddaughter))*
            # quality_info     => *(pred. acc.: 79.27%, F-measure: 82.83%)*

            # Create a list to hold the numbers
            predicted_accuracy_info = re.findall(r'pred. acc.: \d+.\d+%', quality_info)
            f_measure_info = re.findall(r'F-measure: \d+.\d+%', quality_info)

            assert len(predicted_accuracy_info) == 1
            assert len(f_measure_info) == 1

            assert predicted_accuracy_info[0][-1] == '%'  # percentage sign
            assert f_measure_info[0][-1] == '%'  # percentage sign

            acc = re.findall(r'\d+\.?\d+', predicted_accuracy_info[0])[0]
            f_measure = re.findall(r'\d+\.?\d+', f_measure_info[0])[0]

            if search_info is not None:
                # search_info is expected to be " Algorithm terminated successfully (time: 252ms, 188 descriptions
                # tested, 69 nodes in the search tree)."
                _ = re.findall(r'\d+ descriptions tested', search_info)
                if len(_) == 0:
                    assert self.name == 'eltl'
                else:
                    assert len(_) == 1
                    # Get the numbers
                    num_expression_tested = int(re.findall(r'\d+', _[0])[0])
        else:
            raise ValueError
        # 100% into range between 1.0 and 0.0
        return {'Prediction': best_concept_str, 'Accuracy': float(acc) * .01, 'F-measure': float(f_measure) * .01,
                'NumClassTested': int(num_expression_tested)}

    @staticmethod
    def train(dataset: List = None) -> None:
        """ Dummy method, currently it does nothing."""

    def fit_from_iterable(self, dataset: List = None, max_runtime=None) -> List[Dict]:
        """Fit dl-learner model on a list of given positive and negative examples.

        Args:
            dataset: A list of tuple (s,p,n) where
                s => string representation of target concept,
                p => positive examples, i.e. s(p)=1 and
                n => negative examples, i.e. s(n)=0.
            max_runtime: Limit to stop the algorithm after n seconds.

        Returns:
            self.
        """
        raise NotImplementedError
        assert len(dataset) > 0
        if max_runtime:
            assert isinstance(max_runtime, int)
            self.max_runtime = max_runtime

        return [self.fit(pos=p, neg=n, max_runtime=self.max_runtime).best_hypothesis() for (s, p, n) in dataset]<|MERGE_RESOLUTION|>--- conflicted
+++ resolved
@@ -47,7 +47,6 @@
     """
 
     def __init__(self, binary_path=None, model=None, kb_path=None, storage_path=".", max_runtime=3):
-<<<<<<< HEAD
         try:
             assert binary_path
             assert model
@@ -55,12 +54,6 @@
         except AssertionError:
             print(f'binary_path:{binary_path}, model:{model}, kb_path{kb_path} cannot be None')
             raise
-=======
-        assert binary_path, f"binary_path must be given {binary_path}"
-        assert os.path.exists(binary_path), f"binary path {binary_path} does not exist"
-        assert model, "model must be given"
-        assert kb_path, "kb_path must be given"
->>>>>>> 77fae24b
         self.binary_path = binary_path
         self.kb_path = kb_path
         self.name = model
