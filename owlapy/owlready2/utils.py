from functools import singledispatchmethod
from typing import Union

import owlready2

from owlapy.model import OWLDataOneOf, OWLObjectMinCardinality, OWLObjectOneOf, OWLPropertyExpression, \
    OWLObjectComplementOf, OWLObjectUnionOf, OWLObjectIntersectionOf, OWLObjectSomeValuesFrom, OWLObjectAllValuesFrom, \
    OWLObjectPropertyExpression, OWLObject, OWLOntology, OWLAnnotationProperty, IRI, OWLObjectInverseOf, \
<<<<<<< HEAD
    DoubleOWLDatatype, IntegerOWLDatatype, OWLClassExpression, OWLDataAllValuesFrom, OWLDataComplementOf, \
    OWLDataIntersectionOf, OWLDataProperty, OWLDataRange, OWLDataSomeValuesFrom, OWLDataUnionOf, OWLDatatype, \
    BooleanOWLDatatype, OWLDataHasValue, OWLDataExactCardinality, OWLDataMaxCardinality, OWLDataMinCardinality, \
    OWLDataPropertyExpression, OWLDatatypeRestriction, OWLFacetRestriction, OWLLiteral, OWLObjectHasValue, \
    OWLNamedIndividual, OWLObjectExactCardinality, OWLObjectMaxCardinality, OWLObjectProperty, OWLClass

from owlapy.vocab import OWLFacet
=======
    OWLObjectHasValue, OWLObjectOneOf, OWLNamedIndividual, OWLIndividual
>>>>>>> c0206086


class ToOwlready2:
    __slots__ = '_world'

    _world: owlready2.World

    def __init__(self, world: owlready2.World):
        self._world = world

    @singledispatchmethod
    def map_object(self, o: OWLObject):
        raise NotImplementedError(f'don\'t know how to map {o}')

    @map_object.register
    def _(self, ce: OWLClassExpression) -> Union[owlready2.ClassConstruct, owlready2.ThingClass]:
        return self.map_concept(ce)

    @map_object.register
    def _(self, ont: OWLOntology) -> owlready2.namespace.Ontology:
        return self._world.get_ontology(
                ont.get_ontology_id().get_ontology_iri().as_str()
            )

    @map_object.register
    def _(self, ap: OWLAnnotationProperty) -> owlready2.annotation.AnnotationPropertyClass:
        return self._world[ap.get_iri().as_str()]

    # single dispatch is still not implemented in mypy, see https://github.com/python/mypy/issues/2904
    @singledispatchmethod
    def map_concept(self, o: OWLClassExpression) \
            -> Union[owlready2.ClassConstruct, owlready2.ThingClass]:
        raise NotImplementedError(o)

    @singledispatchmethod
    def _to_owlready2_property(self, p: OWLPropertyExpression) -> owlready2.Property:
        raise NotImplementedError

    @_to_owlready2_property.register
    def _(self, p: OWLObjectInverseOf):
        p_x = self._to_owlready2_property(p.get_named_property())
        return owlready2.Inverse(p_x)

    @_to_owlready2_property.register
    def _(self, p: OWLObjectProperty) -> owlready2.prop.ObjectPropertyClass:
        return self._world[p.get_iri().as_str()]

<<<<<<< HEAD
    @_to_owlready2_property.register
    def _(self, p: OWLDataProperty) -> owlready2.prop.DataPropertyClass:
        return self._world[p.get_iri().as_str()]
=======
    @singledispatchmethod
    def _to_owlready2_individual(self, i: OWLIndividual) -> owlready2.Thing:
        raise NotImplementedError

    @_to_owlready2_individual.register
    def _(self, i:OWLNamedIndividual):
        return self._world[i.get_iri().as_str()]
>>>>>>> c0206086

    @map_concept.register
    def _(self, c: OWLClass) -> owlready2.ThingClass:
        return self._world[c.get_iri().as_str()]

    @map_concept.register
    def _(self, c: OWLObjectComplementOf) -> owlready2.class_construct.Not:
        return owlready2.Not(self.map_concept(c.get_operand()))

    @map_concept.register
    def _(self, ce: OWLObjectUnionOf) -> owlready2.class_construct.Or:
        return owlready2.Or(map(self.map_concept, ce.operands()))

    @map_concept.register
    def _(self, ce: OWLObjectIntersectionOf) -> owlready2.class_construct.And:
        return owlready2.And(map(self.map_concept, ce.operands()))

    @map_concept.register
    def _(self, ce: OWLObjectSomeValuesFrom) -> owlready2.class_construct.Restriction:
        prop = self._to_owlready2_property(ce.get_property())
        return prop.some(self.map_concept(ce.get_filler()))

    @map_concept.register
    def _(self, ce: OWLObjectAllValuesFrom) -> owlready2.class_construct.Restriction:
        prop = self._to_owlready2_property(ce.get_property())
        return prop.only(self.map_concept(ce.get_filler()))

    @map_concept.register
<<<<<<< HEAD
    def _(self, ce: OWLObjectOneOf) -> owlready2.class_construct.OneOf:
        return owlready2.OneOf([self._world[ind.get_iri().as_str()] for ind in ce.individuals()])

    @map_concept.register
    def _(self, ce: OWLObjectExactCardinality) -> owlready2.class_construct.Restriction:
        prop = self._to_owlready2_property(ce.get_property())
        return prop.exactly(ce.get_cardinality(), self.map_concept(ce.get_filler()))

    @map_concept.register
    def _(self, ce: OWLObjectMaxCardinality) -> owlready2.class_construct.Restriction:
        prop = self._to_owlready2_property(ce.get_property())
        return prop.max(ce.get_cardinality(), self.map_concept(ce.get_filler()))

    @map_concept.register
    def _(self, ce: OWLObjectMinCardinality) -> owlready2.class_construct.Restriction:
        prop = self._to_owlready2_property(ce.get_property())
        return prop.min(ce.get_cardinality(), self.map_concept(ce.get_filler()))

    @map_concept.register
    def _(self, ce: OWLObjectHasValue) -> owlready2.class_construct.Restriction:
        prop = self._to_owlready2_property(ce.get_property())
        return prop.value(self._world[ce.get_filler().get_iri().as_str()])

    @map_concept.register
    def _(self, ce: OWLDataSomeValuesFrom) -> owlready2.class_construct.Restriction:
        prop = self._to_owlready2_property(ce.get_property())
        return prop.some(self.map_datarange(ce.get_filler()))

    @map_concept.register
    def _(self, ce: OWLDataAllValuesFrom) -> owlready2.class_construct.Restriction:
        prop = self._to_owlready2_property(ce.get_property())
        return prop.only(self.map_datarange(ce.get_filler()))

    @map_concept.register
    def _(self, ce: OWLDataExactCardinality) -> owlready2.class_construct.Restriction:
        prop = self._to_owlready2_property(ce.get_property())
        return prop.exactly(ce.get_cardinality(), self.map_datarange(ce.get_filler()))

    @map_concept.register
    def _(self, ce: OWLDataMaxCardinality) -> owlready2.class_construct.Restriction:
        prop = self._to_owlready2_property(ce.get_property())
        return prop.max(ce.get_cardinality(), self.map_datarange(ce.get_filler()))

    @map_concept.register
    def _(self, ce: OWLDataMinCardinality) -> owlready2.class_construct.Restriction:
        prop = self._to_owlready2_property(ce.get_property())
        return prop.min(ce.get_cardinality(), self.map_datarange(ce.get_filler()))

    @map_concept.register
    def _(self, ce: OWLDataHasValue) -> owlready2.class_construct.Restriction:
        prop = self._to_owlready2_property(ce.get_property())
        return prop.value(ce.get_filler().to_python())

    @singledispatchmethod
    def map_datarange(self, p: OWLDataRange) -> Union[owlready2.ClassConstruct, type]:
        raise NotImplementedError

    @map_datarange.register
    def _(self, p: OWLDataComplementOf) -> owlready2.class_construct.Not:
        return owlready2.Not(self.map_datarange(p.get_data_range()))

    @map_datarange.register
    def _(self, p: OWLDataUnionOf) -> owlready2.class_construct.Or:
        return owlready2.Or(map(self.map_datarange, p.operands()))

    @map_datarange.register
    def _(self, p: OWLDataIntersectionOf) -> owlready2.class_construct.And:
        return owlready2.And(map(self.map_datarange, p.operands()))

    @map_datarange.register
    def _(self, p: OWLDataOneOf) -> owlready2.class_construct.OneOf:
        return owlready2.OneOf([lit.to_python() for lit in p.operands()])

    @map_datarange.register
    def _(self, p: OWLDatatypeRestriction) -> owlready2.class_construct.ConstrainedDatatype:
        facet_args = dict()
        for facet_res in p.get_facet_restrictions():
            facet = facet_res.get_facet()
            value = facet_res.get_facet_value().to_python()
            facet_args[facet.owlready2_key] = value
        return owlready2.ConstrainedDatatype(self.map_datarange(p.get_datatype()), **facet_args)

    @map_datarange.register
    def _(self, type_: OWLDatatype) -> type:
        if type_ == BooleanOWLDatatype:
            return bool
        elif type_ == DoubleOWLDatatype:
            return float
        elif type_ == IntegerOWLDatatype:
            return int
        else:
            raise ValueError
=======
    def _(self, ce: OWLObjectHasValue):
        return self.map_concept(ce.as_some_values_from())

    @map_concept.register
    def _(self, ce: OWLObjectOneOf):
        return owlready2.OneOf(list(map(self._to_owlready2_individual, ce.individuals())))
>>>>>>> c0206086


class FromOwlready2:
    __slots__ = ()

    @singledispatchmethod
    def map_concept(self, c: Union[owlready2.ClassConstruct, owlready2.ThingClass]) -> OWLClassExpression:
        raise NotImplementedError

    @singledispatchmethod
    def _from_owlready2_property(self, c: Union[owlready2.PropertyClass, owlready2.Inverse]) -> OWLPropertyExpression:
        raise NotImplementedError

    @_from_owlready2_property.register
    def _(self, p: owlready2.ObjectPropertyClass) -> OWLObjectProperty:
        return OWLObjectProperty(IRI.create(p.iri))

    @_from_owlready2_property.register
    def _(self, p: owlready2.DataPropertyClass) -> OWLDataProperty:
        return OWLDataProperty(IRI.create(p.iri))

    @_from_owlready2_property.register
    def _(self, i: owlready2.Inverse) -> OWLObjectInverseOf:
        return OWLObjectInverseOf(self._from_owlready2_property(i.property))

    @map_concept.register
    def _(self, c: owlready2.ThingClass) -> OWLClass:
        return OWLClass(IRI.create(c.iri))

    @map_concept.register
    def _(self, c: owlready2.Not) -> OWLObjectComplementOf:
        return OWLObjectComplementOf(self.map_concept(c.Class))

    @map_concept.register
    def _(self, c: owlready2.And) -> OWLObjectIntersectionOf:
        return OWLObjectIntersectionOf(map(self.map_concept, c.Classes))

    @map_concept.register
    def _(self, c: owlready2.Or) -> OWLObjectUnionOf:
        return OWLObjectUnionOf(map(self.map_concept, c.Classes))

    @map_concept.register
    def _(self, c: owlready2.OneOf) -> OWLObjectOneOf:
        return OWLObjectOneOf([OWLNamedIndividual(IRI.create(ind.iri)) for ind in c.instances])

    @map_concept.register
    def _(self, c: owlready2.Restriction) -> OWLPropertyExpression:
        if isinstance(c.property, owlready2.ObjectPropertyClass):
            return self._to_object_property(c)
        elif isinstance(c.property, owlready2.DataPropertyClass):
            return self._to_data_property(c)
        else:
            raise NotImplementedError

    def _to_object_property(self, c: owlready2.Restriction) -> OWLObjectPropertyExpression:
        p = self._from_owlready2_property(c.property)
        assert isinstance(p, OWLObjectPropertyExpression)

        if c.type == owlready2.VALUE:
            ind = OWLNamedIndividual(IRI.create(c.value.iri))
            return OWLObjectHasValue(p, ind)
        else:
            f = self.map_concept(c.value)
            if c.type == owlready2.SOME:
                return OWLObjectSomeValuesFrom(p, f)
            elif c.type == owlready2.ONLY:
                return OWLObjectAllValuesFrom(p, f)
            elif c.type == owlready2.EXACTLY:
                return OWLObjectExactCardinality(c.cardinality, p, f)
            elif c.type == owlready2.MIN:
                return OWLObjectMinCardinality(c.cardinality, p, f)
            elif c.type == owlready2.MAX:
                return OWLObjectMaxCardinality(c.cardinality, p, f)
            else:
                raise NotImplementedError

    def _to_data_property(self, c: owlready2.Restriction) -> OWLDataPropertyExpression:
        p = self._from_owlready2_property(c.property)
        assert isinstance(p, OWLDataPropertyExpression)

        if c.type == owlready2.VALUE:
            return OWLDataHasValue(p, OWLLiteral(c.value))
        else:
            f = self.map_datarange(c.value)
            if c.type == owlready2.SOME:
                return OWLDataSomeValuesFrom(p, f)
            elif c.type == owlready2.ONLY:
                return OWLDataAllValuesFrom(p, f)
            elif c.type == owlready2.EXACTLY:
                return OWLDataExactCardinality(c.cardinality, p, f)
            elif c.type == owlready2.MIN:
                return OWLDataMinCardinality(c.cardinality, p, f)
            elif c.type == owlready2.MAX:
                return OWLDataMaxCardinality(c.cardinality, p, f)
            else:
                raise NotImplementedError

    @singledispatchmethod
    def map_datarange(self, p: owlready2.ClassConstruct) -> OWLDataRange:
        raise NotImplementedError

    @map_datarange.register
    def _(self, p: owlready2.Not) -> OWLDataComplementOf:
        return OWLDataComplementOf(self.map_datarange(p.Class))

    @map_datarange.register
    def _(self, p: owlready2.Or) -> OWLDataUnionOf:
        return OWLDataUnionOf(map(self.map_datarange, p.Classes))

    @map_datarange.register
    def _(self, p: owlready2.And) -> OWLDataIntersectionOf:
        return OWLDataIntersectionOf(map(self.map_datarange, p.Classes))

    @map_datarange.register
    def _(self, p: owlready2.OneOf) -> OWLDataOneOf:
        return OWLDataOneOf([OWLLiteral(i) for i in p.instances])

    @map_datarange.register
    def _(self, p: owlready2.ConstrainedDatatype) -> OWLDatatypeRestriction:
        restrictions = []
        for facet in OWLFacet:
            value = getattr(p, facet.owlready2_key, None)
            if value is not None:
                restrictions.append(OWLFacetRestriction(facet, OWLLiteral(value)))

        return OWLDatatypeRestriction(self.map_datarange(p.base_datatype), restrictions)

    @map_datarange.register
    def _(self, type_: type) -> OWLDatatype:
        if type_ == bool:
            return BooleanOWLDatatype
        elif type_ == float:
            return DoubleOWLDatatype
        elif type_ == int:
            return IntegerOWLDatatype
        else:
            raise ValueError<|MERGE_RESOLUTION|>--- conflicted
+++ resolved
@@ -3,10 +3,9 @@
 
 import owlready2
 
-from owlapy.model import OWLDataOneOf, OWLObjectMinCardinality, OWLObjectOneOf, OWLPropertyExpression, \
+from owlapy.model import OWLDataOneOf, OWLIndividual, OWLObjectMinCardinality, OWLObjectOneOf, OWLPropertyExpression, \
     OWLObjectComplementOf, OWLObjectUnionOf, OWLObjectIntersectionOf, OWLObjectSomeValuesFrom, OWLObjectAllValuesFrom, \
     OWLObjectPropertyExpression, OWLObject, OWLOntology, OWLAnnotationProperty, IRI, OWLObjectInverseOf, \
-<<<<<<< HEAD
     DoubleOWLDatatype, IntegerOWLDatatype, OWLClassExpression, OWLDataAllValuesFrom, OWLDataComplementOf, \
     OWLDataIntersectionOf, OWLDataProperty, OWLDataRange, OWLDataSomeValuesFrom, OWLDataUnionOf, OWLDatatype, \
     BooleanOWLDatatype, OWLDataHasValue, OWLDataExactCardinality, OWLDataMaxCardinality, OWLDataMinCardinality, \
@@ -14,9 +13,6 @@
     OWLNamedIndividual, OWLObjectExactCardinality, OWLObjectMaxCardinality, OWLObjectProperty, OWLClass
 
 from owlapy.vocab import OWLFacet
-=======
-    OWLObjectHasValue, OWLObjectOneOf, OWLNamedIndividual, OWLIndividual
->>>>>>> c0206086
 
 
 class ToOwlready2:
@@ -64,19 +60,17 @@
     def _(self, p: OWLObjectProperty) -> owlready2.prop.ObjectPropertyClass:
         return self._world[p.get_iri().as_str()]
 
-<<<<<<< HEAD
     @_to_owlready2_property.register
     def _(self, p: OWLDataProperty) -> owlready2.prop.DataPropertyClass:
         return self._world[p.get_iri().as_str()]
-=======
+
     @singledispatchmethod
     def _to_owlready2_individual(self, i: OWLIndividual) -> owlready2.Thing:
-        raise NotImplementedError
+        raise NotImplementedError(i)
 
     @_to_owlready2_individual.register
-    def _(self, i:OWLNamedIndividual):
+    def _(self, i: OWLNamedIndividual):
         return self._world[i.get_iri().as_str()]
->>>>>>> c0206086
 
     @map_concept.register
     def _(self, c: OWLClass) -> owlready2.ThingClass:
@@ -105,9 +99,8 @@
         return prop.only(self.map_concept(ce.get_filler()))
 
     @map_concept.register
-<<<<<<< HEAD
     def _(self, ce: OWLObjectOneOf) -> owlready2.class_construct.OneOf:
-        return owlready2.OneOf([self._world[ind.get_iri().as_str()] for ind in ce.individuals()])
+        return owlready2.OneOf(list(map(self._to_owlready2_individual, ce.individuals())))
 
     @map_concept.register
     def _(self, ce: OWLObjectExactCardinality) -> owlready2.class_construct.Restriction:
@@ -126,8 +119,7 @@
 
     @map_concept.register
     def _(self, ce: OWLObjectHasValue) -> owlready2.class_construct.Restriction:
-        prop = self._to_owlready2_property(ce.get_property())
-        return prop.value(self._world[ce.get_filler().get_iri().as_str()])
+        return self.map_concept(ce.as_some_values_from())
 
     @map_concept.register
     def _(self, ce: OWLDataSomeValuesFrom) -> owlready2.class_construct.Restriction:
@@ -198,14 +190,6 @@
             return int
         else:
             raise ValueError
-=======
-    def _(self, ce: OWLObjectHasValue):
-        return self.map_concept(ce.as_some_values_from())
-
-    @map_concept.register
-    def _(self, ce: OWLObjectOneOf):
-        return owlready2.OneOf(list(map(self._to_owlready2_individual, ce.individuals())))
->>>>>>> c0206086
 
 
 class FromOwlready2:
