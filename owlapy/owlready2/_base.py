--- conflicted
+++ resolved
@@ -11,12 +11,7 @@
 from owlapy.model import OWLLiteral, OWLOntologyManager, OWLOntology, OWLClass, OWLDataProperty, OWLObjectProperty, \
     OWLNamedIndividual, OWLReasoner, OWLClassExpression, OWLObjectPropertyExpression, OWLOntologyID, OWLAxiom, \
     OWLOntologyChange, AddImport, OWLEquivalentClassesAxiom, OWLThing, OWLAnnotationAssertionAxiom, DoubleOWLDatatype, \
-<<<<<<< HEAD
     IRI, OWLObjectInverseOf, BooleanOWLDatatype, IntegerOWLDatatype, OWLDatatype
-=======
-    IRI, OWLObjectInverseOf, OWLLiteral \
-    # OWLObjectSomeValuesFrom, OWLProperty, \
->>>>>>> c0206086
 from owlapy.owlready2.utils import ToOwlready2
 
 
@@ -256,14 +251,11 @@
         p: owlready2.DataPropertyClass = self._world[pe.get_iri().as_str()]
         for val in p._get_values_for_individual(i):
             yield OWLLiteral(val)
-<<<<<<< HEAD
 
     def all_data_property_values(self, pe: OWLDataProperty) -> Iterable[OWLLiteral]:
         p: owlready2.DataPropertyClass = self._world[pe.get_iri().as_str()]
         for _, val in p.get_relations():
             yield OWLLiteral(val)
-=======
->>>>>>> c0206086
 
     def object_property_values(self, ind: OWLNamedIndividual, pe: OWLObjectPropertyExpression) \
             -> Iterable[OWLNamedIndividual]:
