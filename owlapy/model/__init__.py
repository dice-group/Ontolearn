"""The OWL-APy Model class and method names should match those of OWL API [1]

If OWL API has streaming and getter API, it is enough to provide the streaming API only.

many help texts copied from OWL API

[1] https://github.com/owlcs/owlapi"""

from abc import ABCMeta, abstractmethod
from functools import total_ordering
<<<<<<< HEAD
from typing import Generic, Iterable, Sequence, Set, TypeVar, Union, Final, Optional, Protocol, ClassVar, List
=======
from typing import Generic, Iterable, Sequence, TypeVar, Union, Final, Optional, Protocol, ClassVar, List
from pandas import Timedelta
from datetime import datetime, date
>>>>>>> c0206086

from owlapy.vocab import OWLRDFVocabulary, XSDVocabulary, OWLFacet
from owlapy._utils import MOVE
from owlapy.model._base import OWLObject, OWLAnnotationObject, OWLAnnotationSubject, OWLAnnotationValue
from owlapy.model._iri import HasIRI, IRI

MOVE(OWLObject, OWLAnnotationObject, OWLAnnotationSubject, OWLAnnotationValue, HasIRI, IRI)

_T = TypeVar('_T')  #:
_C = TypeVar('_C', bound='OWLObject')  #:
Literals = Union['OWLLiteral', int, float, bool, Timedelta, datetime, date]  #:


class HasIndex(Protocol):
    """Interface for types with an index; this is used to group objects by type when sorting."""
    type_index: ClassVar[int]  #: index for this type. This is a sorting index for the types.

    def __eq__(self, other): ...


class HasOperands(Generic[_T], metaclass=ABCMeta):
    """An interface to objects that have a collection of operands.

    Args:
        _T: operand type
    """
    __slots__ = ()

    @abstractmethod
    def operands(self) -> Iterable[_T]:
        """Gets the operands - e.g., the individuals in a sameAs axiom, or the classes in an equivalent
        classes axiom.

        Returns:
            The operands.
        """
        pass


class OWLPropertyRange(OWLObject, metaclass=ABCMeta):
    """OWL Objects that can be the ranges of properties"""


class OWLDataRange(OWLPropertyRange, metaclass=ABCMeta):
    """Represents a DataRange in the OWL 2 Specification"""


class OWLClassExpression(OWLPropertyRange):
    """An OWL 2 Class Expression"""
    __slots__ = ()

    @abstractmethod
    def is_owl_thing(self) -> bool:
        """Determines if this expression is the built in class owl:Thing. This method does not determine if the class
        is equivalent to owl:Thing.

        Returns:
            :True if this expression is owl:Thing
        """
        pass

    @abstractmethod
    def is_owl_nothing(self) -> bool:
        """Determines if this expression is the built in class owl:Nothing. This method does not determine if the class
        is equivalent to owl:Nothing.
        """
        pass

    @abstractmethod
    def get_object_complement_of(self) -> 'OWLObjectComplementOf':
        """Gets the object complement of this class expression

        Returns:
            A class expression that is the complement of this class expression.
        """
        pass

    @abstractmethod
    def get_nnf(self) -> 'OWLClassExpression':
        """Gets the negation normal form of the complement of this expression.

        Returns:
            A expression that represents the NNF of the complement of this expression.
        """
        pass


class OWLAnonymousClassExpression(OWLClassExpression, metaclass=ABCMeta):
    """A Class Expression which is not a named Class"""

    def is_owl_nothing(self) -> bool:
        # documented in parent
        return False

    def is_owl_thing(self) -> bool:
        # documented in parent
        return False

    def get_object_complement_of(self) -> 'OWLObjectComplementOf':
        # documented in parent
        return OWLObjectComplementOf(self)

    def get_nnf(self) -> 'OWLClassExpression':
        # documented in parent
        from owlapy.util import NNF
        return NNF().get_class_nnf(self)


class OWLBooleanClassExpression(OWLAnonymousClassExpression, metaclass=ABCMeta):
    __slots__ = ()
    pass


class OWLObjectComplementOf(OWLBooleanClassExpression, HasOperands[OWLClassExpression]):
    """Represents an ObjectComplementOf class expression in the OWL 2 Specification."""
    __slots__ = '_operand'
    type_index: Final = 3003

    _operand: OWLClassExpression

    def __init__(self, op: OWLClassExpression):
        """
        Args:
            op: class expression to complement
        """
        self._operand = op

    def get_operand(self) -> OWLClassExpression:
        """
        Returns:
            the wrapped expression
        """
        return self._operand

    def operands(self) -> Iterable[OWLClassExpression]:
        # documented in parent
        yield self._operand

    def __repr__(self):
        return f"OWLObjectComplementOf({repr(self._operand)})"

    def __eq__(self, other):
        if type(other) is type(self):
            return self._operand == other._operand
        return NotImplemented

    def __hash__(self):
        return hash(self._operand)


class OWLNamedObject(OWLObject, HasIRI, metaclass=ABCMeta):
    """Represents a named object for example, class, property, ontology etc. - i.e. anything that has an
     IRI as its name."""
    __slots__ = ()

    _iri: IRI

    def __eq__(self, other):
        if type(other) is type(self):
            return self._iri == other._iri
        return NotImplemented

    def __lt__(self, other):
        if type(other) is type(self):
            return self._iri.as_str() < other._iri.as_str()
        return NotImplemented

    def __hash__(self):
        return hash(self._iri)

    def __repr__(self):
        return f"{type(self).__name__}({repr(self._iri)})"

    pass


class OWLEntity(OWLNamedObject, metaclass=ABCMeta):
    """Represents Entities in the OWL 2 Specification."""
    __slots__ = ()
    pass


class OWLClass(OWLClassExpression, OWLEntity):
    """An OWL 2 named Class"""
    __slots__ = '_iri', '_is_nothing', '_is_thing'
    type_index: Final = 1001

    _iri: IRI
    _is_nothing: bool
    _is_thing: bool

    def __init__(self, iri: IRI):
        """Gets an instance of OWLClass that has the specified IRI.

        Args:
            iri: The IRI.
        """
        self._is_nothing = iri.is_nothing()
        self._is_thing = iri.is_thing()
        self._iri = iri

    def get_iri(self) -> IRI:
        # documented in parent
        return self._iri

    def is_owl_thing(self) -> bool:
        # documented in parent
        return self._is_thing

    def is_owl_nothing(self) -> bool:
        # documented in parent
        return self._is_nothing

    def get_object_complement_of(self) -> OWLObjectComplementOf:
        # documented in parent
        return OWLObjectComplementOf(self)

    def get_nnf(self) -> 'OWLClass':
        # documented in parent
        return self


class OWLPropertyExpression(OWLObject, metaclass=ABCMeta):
    """Represents a property or possibly the inverse of a property."""
    __slots__ = ()

    def is_data_property_expression(self) -> bool:
        """
        Returns:
            True if this is a data property
        """
        return False

    def is_object_property_expression(self) -> bool:
        """
        Returns:
            True if this is an object property
        """
        return False

    def is_owl_top_object_property(self) -> bool:
        """Determines if this is the owl:topObjectProperty.

        Returns:
            :True if this property is the owl:topObjectProperty
        """
        return False

    def is_owl_top_data_property(self) -> bool:
        """Determines if this is the owl:topDataProperty.

        Returns:
            :True if this property is the owl:topDataProperty
        """
        return False


class OWLRestriction(OWLAnonymousClassExpression):
    """Represents a Object Property Restriction or Data Property Restriction in the OWL 2 specification."""
    __slots__ = ()

    @abstractmethod
    def get_property(self) -> OWLPropertyExpression:
        """
        Returns:
            property being restricted
        """
        pass

    def is_data_restriction(self) -> bool:
        """Determines if this is a data restriction

        Returns:
            True if this is a data restriction
        """
        return False

    def is_object_restriction(self) -> bool:
        """Determines if this is an object restriction

        Returns:
            True if this is an object restriction
        """
        return False


class OWLObjectPropertyExpression(OWLPropertyExpression):
    __slots__ = ()

    @abstractmethod
    def get_inverse_property(self) -> 'OWLObjectPropertyExpression':
        """Obtains the property that corresponds to the inverse of this property.

        Returns:
            The inverse of this property. Note that this property will not necessarily be in the simplest form.
        """
        pass

    @abstractmethod
    def get_named_property(self) -> 'OWLObjectProperty':
        """Get the named object property used in this property expression.

        Returns:
            P if this expression is either inv(P) or P.
        """
        pass

    def is_object_property_expression(self) -> bool:
        # documented in parent
        return True


class OWLDataPropertyExpression(OWLPropertyExpression, metaclass=ABCMeta):
    """A high level interface to describe different types of data properties."""
    __slots__ = ()

    def is_data_property_expression(self):
        # documented in parent
        return True


class OWLProperty(OWLPropertyExpression, OWLEntity, metaclass=ABCMeta):
    """A marker interface for properties that aren't expression i.e. named properties. By definition, properties
    are either data properties or object properties."""
    __slots__ = ()
    pass


class OWLDataProperty(OWLDataPropertyExpression, OWLProperty):
    """Represents a Data Property in the OWL 2 Specification."""
    __slots__ = '_iri'
    type_index: Final = 1004

    _iri: IRI

    def __init__(self, iri: IRI):
        """Gets an instance of OWLDataProperty that has the specified IRI.

        Args:
            iri: The IRI.
        """
        self._iri = iri

    def get_iri(self) -> IRI:
        # documented in parent
        return self._iri

    def is_owl_top_data_property(self) -> bool:
        # documented in parent
        return self.get_iri() == OWLRDFVocabulary.OWL_TOP_DATA_PROPERTY.get_iri()


class OWLObjectProperty(OWLObjectPropertyExpression, OWLProperty):
    """Represents an Object Property in the OWL 2 Specification."""
    __slots__ = '_iri'
    type_index: Final = 1002

    _iri: IRI

    def get_named_property(self) -> 'OWLObjectProperty':
        # documented in parent
        return self

    def __init__(self, iri: IRI):
        """Gets an instance of OWLObjectProperty that has the specified IRI.

        Args:
            iri: The IRI.
        """
        self._iri = iri

    def get_inverse_property(self) -> 'OWLObjectInverseOf':
        # documented in parent
        return OWLObjectInverseOf(self)

    def get_iri(self) -> IRI:
        # documented in parent
        return self._iri

    def is_owl_top_object_property(self) -> bool:
        # documented in parent
        return self.get_iri() == OWLRDFVocabulary.OWL_TOP_OBJECT_PROPERTY.get_iri()


class OWLObjectInverseOf(OWLObjectPropertyExpression):
    """Represents the inverse of a property expression (ObjectInverseOf). This can be used to refer to the inverse of
    a property, without actually naming the property. For example, consider the property hasPart, the inverse property
    of hasPart (isPartOf) can be referred to using this interface inverseOf(hasPart), which can be used in
    restrictions e.g. inverseOf(hasPart) some Car refers to the set of things that are part of at least one car."""
    __slots__ = '_inverse_property'
    type_index: Final = 1003

    _inverse_property: OWLObjectProperty

    def __init__(self, property: OWLObjectProperty):
        """Gets the inverse of an object property.

        Args:
            property: The property of which the inverse will be returned
        """
        self._inverse_property = property

    def get_inverse(self) -> OWLObjectProperty:
        """Gets the property expression that this is the inverse of.

        Returns:
            The object property expression such that this object property expression is an inverse of it.
        """
        return self._inverse_property

    def get_inverse_property(self) -> OWLObjectProperty:
        # documented in parent
        return self.get_inverse()

    def get_named_property(self) -> OWLObjectProperty:
        # documented in parent
        return self._inverse_property

    def __repr__(self):
        return f"OWLObjectInverseOf({repr(self._inverse_property)})"

    def __eq__(self, other):
        if type(other) is type(self):
            return self._inverse_property == other._inverse_property
        return NotImplemented

    def __hash__(self):
        return hash(self._inverse_property)


class OWLDataRestriction(OWLRestriction, metaclass=ABCMeta):
    """Represents a Data Property Restriction in the OWL 2 specification."""
    __slots__ = ()

    def is_data_restriction(self) -> bool:
        # documented in parent
        return True

    pass


class OWLObjectRestriction(OWLRestriction, metaclass=ABCMeta):
    """Represents a Object Property Restriction in the OWL 2 specification."""
    __slots__ = ()

    def is_object_restriction(self) -> bool:
        # documented in parent
        return True

    @abstractmethod
    def get_property(self) -> OWLObjectPropertyExpression:
        # documented in parent
        pass


class HasFiller(Generic[_T], metaclass=ABCMeta):
    """An interface to objects that have a filler.

    Args:
        _T: filler type
    """
    __slots__ = ()

    @abstractmethod
    def get_filler(self) -> _T:
        """Gets the filler for this restriction. In the case of an object restriction this will be an individual, in
        the case of a data restriction this will be a constant (data value). For quantified restriction this will be
        a class expression or a data range.

        Returns:
            the value
        """
        pass


class OWLHasValueRestriction(Generic[_T], OWLRestriction, HasFiller[_T], metaclass=ABCMeta):
    """OWLHasValueRestriction.

    Args:
        _T: the value type
    """
    __slots__ = ()

    _v: _T

    def __init__(self, value: _T):
        self._v = value

    def __eq__(self, other):
        if type(other) is type(self):
            return self._v == other._v
        return NotImplemented

    def __hash__(self):
        return hash(self._v)

    def get_filler(self) -> _T:
        # documented in parent
        return self._v


class OWLQuantifiedRestriction(Generic[_T], OWLRestriction, HasFiller[_T], metaclass=ABCMeta):
    """A quantified restriction.

    Args:
        _T: value type
    """
    __slots__ = ()
    pass


class OWLQuantifiedObjectRestriction(OWLQuantifiedRestriction[OWLClassExpression], OWLObjectRestriction,
                                     metaclass=ABCMeta):
    """A quantified object restriction."""
    __slots__ = ()

    _filler: OWLClassExpression

    def __init__(self, filler: OWLClassExpression):
        self._filler = filler

    def get_filler(self) -> OWLClassExpression:
        # documented in parent (HasFiller)
        return self._filler


class OWLObjectSomeValuesFrom(OWLQuantifiedObjectRestriction):
    """Represents an ObjectSomeValuesFrom class expression in the OWL 2 Specification."""
    __slots__ = '_property', '_filler'
    type_index: Final = 3005

    def __init__(self, property: OWLObjectPropertyExpression, filler: OWLClassExpression):
        """Gets an OWLObjectSomeValuesFrom restriction

        Args:
            property: The object property that the restriction acts along.
            filler: The class expression that is the filler.

        Returns:
            An OWLObjectSomeValuesFrom restriction along the specified property with the specified filler
        """
        super().__init__(filler)
        self._property = property

    def __repr__(self):
        return f"OWLObjectSomeValuesFrom(property={repr(self._property)},filler={repr(self._filler)})"

    def __eq__(self, other):
        if type(other) is type(self):
            return self._filler == other._filler and self._property == other._property
        return NotImplemented

    def __hash__(self):
        return hash((self._filler, self._property))

    def get_property(self) -> OWLObjectPropertyExpression:
        # documented in parent
        return self._property


class OWLObjectAllValuesFrom(OWLQuantifiedObjectRestriction):
    """Represents an ObjectAllValuesFrom class expression in the OWL 2 Specification."""
    __slots__ = '_property', '_filler'
    type_index: Final = 3006

    def __init__(self, property: OWLObjectPropertyExpression, filler: OWLClassExpression):
        super().__init__(filler)
        self._property = property

    def __repr__(self):
        return f"OWLObjectAllValuesFrom(property={repr(self._property)},filler={repr(self._filler)})"

    def __eq__(self, other):
        if type(other) is type(self):
            return self._filler == other._filler and self._property == other._property
        return NotImplemented

    def __hash__(self):
        return hash((self._filler, self._property))

    def get_property(self) -> OWLObjectPropertyExpression:
        # documented in parent
        return self._property


class OWLNaryBooleanClassExpression(OWLBooleanClassExpression, HasOperands[OWLClassExpression]):
    """OWLNaryBooleanClassExpression."""
    __slots__ = ()

    _operands: Sequence[OWLClassExpression]

    def __init__(self, operands: Iterable[OWLClassExpression]):
        """
        Args:
            operands: class expressions
        """
        self._operands = tuple(operands)

    def operands(self) -> Iterable[OWLClassExpression]:
        # documented in parent
        yield from self._operands

    def __repr__(self):
        return f'{type(self).__name__}({repr(self._operands)})'

    def __eq__(self, other):
        if type(other) == type(self):
            return self._operands == other._operands
        return NotImplemented

    def __hash__(self):
        return hash(self._operands)


class OWLObjectUnionOf(OWLNaryBooleanClassExpression):
    """Represents an ObjectUnionOf class expression in the OWL 2 Specification."""
    __slots__ = '_operands'
    type_index: Final = 3002

    _operands: Sequence[OWLClassExpression]


class OWLObjectIntersectionOf(OWLNaryBooleanClassExpression):
    """Represents an OWLObjectIntersectionOf class expression in the OWL 2 Specification."""
    __slots__ = '_operands'
    type_index: Final = 3001

    _operands: Sequence[OWLClassExpression]


class HasCardinality(metaclass=ABCMeta):
    """An interface to objects that have a cardinality."""
    __slots__ = ()

    @abstractmethod
    def get_cardinality(self) -> int:
        """Gets the cardinality of a restriction.

        Returns:
            The cardinality. A non-negative integer.
        """
        pass


_F = TypeVar('_F', bound=OWLPropertyRange)  #:


class OWLCardinalityRestriction(Generic[_F], OWLQuantifiedRestriction[_F], HasCardinality, metaclass=ABCMeta):
    """.

    Args:
        _F: type of filler
    """
    __slots__ = ()

    _cardinality: int
    _filler: _F

    def __init__(self, cardinality: int, filler: _F):
        self._cardinality = cardinality
        self._filler = filler

    def get_cardinality(self) -> int:
        # documented in parent
        return self._cardinality

    def get_filler(self) -> _F:
        # documented in parent
        return self._filler


class OWLObjectCardinalityRestriction(OWLCardinalityRestriction[OWLClassExpression], OWLQuantifiedObjectRestriction):
    __slots__ = ()

    _property: OWLObjectPropertyExpression

    @abstractmethod
    def __init__(self, cardinality: int, property: OWLObjectPropertyExpression, filler: OWLClassExpression):
        super().__init__(cardinality, filler)
        self._property = property

    def get_property(self) -> OWLObjectPropertyExpression:
        # documented in parent
        return self._property

    def __repr__(self):
        return f"{type(self).__name__}(" \
               f"property={repr(self.get_property())},{self.get_cardinality()},filler={repr(self.get_filler())})"

    def __eq__(self, other):
        if type(other) == type(self):
            return self._property == other._property \
                   and self._cardinality == other._cardinality \
                   and self._filler == other._filler
        return NotImplemented

    def __hash__(self):
        return hash((self._property, self._cardinality, self._filler))


class OWLObjectMinCardinality(OWLObjectCardinalityRestriction):
    """Represents a ObjectMinCardinality restriction in the OWL 2 Specification."""
    __slots__ = '_cardinality', '_filler', '_property'
    type_index: Final = 3008

    def __init__(self, cardinality: int, property: OWLObjectPropertyExpression, filler: OWLClassExpression):
        """
        Args:
            cardinality: Cannot be negative.
            property: The property that the restriction acts along.
            filler: class expression for restriction

        Returns:
            an ObjectMinCardinality on the specified property
        """
        super().__init__(cardinality, property, filler)


class OWLObjectMaxCardinality(OWLObjectCardinalityRestriction):
    """Represents a ObjectMaxCardinality restriction in the OWL 2 Specification."""
    __slots__ = '_cardinality', '_filler', '_property'
    type_index: Final = 3010

    def __init__(self, cardinality: int, property: OWLObjectPropertyExpression, filler: OWLClassExpression):
        """
        Args:
            cardinality: Cannot be negative.
            property: The property that the restriction acts along.
            filler: class expression for restriction

        Returns:
            an ObjectMaxCardinality on the specified property
        """
        super().__init__(cardinality, property, filler)


class OWLObjectExactCardinality(OWLObjectCardinalityRestriction):
    """Represents an ObjectExactCardinality  restriction in the OWL 2 Specification."""
    __slots__ = '_cardinality', '_filler', '_property'
    type_index: Final = 3009

    def __init__(self, cardinality: int, property: OWLObjectPropertyExpression, filler: OWLClassExpression):
        """
        Args:
            cardinality: Cannot be negative.
            property: The property that the restriction acts along.
            filler: class expression for restriction

        Returns:
            an ObjectExactCardinality on the specified property
        """
        super().__init__(cardinality, property, filler)

    def as_intersection_of_min_max(self) -> OWLObjectIntersectionOf:
        """Obtains an equivalent form that is a conjunction of a min cardinality and max cardinality restriction.

        Returns:
            The semantically equivalent but structurally simpler form (= 1 R C) = >= 1 R C and <= 1 R C
        """
        args = self.get_property(), self.get_cardinality(), self.get_filler()
        return OWLObjectIntersectionOf((OWLObjectMinCardinality(*args), OWLObjectMaxCardinality(*args)))


class OWLObjectHasSelf(OWLObjectRestriction):
    """Represents an ObjectHasSelf class expression in the OWL 2 Specification."""
    __slots__ = '_property'
    type_index: Final = 3011

    _property: OWLObjectPropertyExpression

    def __init__(self, property: OWLObjectPropertyExpression):
        """Object has self restriction

        Args:
            property: The property that the restriction acts along.

        Returns:
            a ObjectHasSelf class expression on the specified property
        """
        self._property = property

    def get_property(self) -> OWLObjectPropertyExpression:
        # documented in parent
        return self._property

    def __eq__(self, other):
        if type(other) == type(self):
            return self._property == other._property
        return NotImplemented

    def __hash__(self):
        return hash(self._property)

    def __repr__(self):
        return f'OWLObjectHasSelf({self._property})'


class OWLIndividual(OWLObject, metaclass=ABCMeta):
    """Represents a named or anonymous individual."""
    __slots__ = ()
    pass


class OWLObjectHasValue(OWLHasValueRestriction[OWLIndividual], OWLObjectRestriction):
    """Represents an ObjectHasValue class expression in the OWL 2 Specification."""
    __slots__ = '_property', '_v'
    type_index: Final = 3007

    _property: OWLObjectPropertyExpression
    _v: OWLIndividual

    def __init__(self, property: OWLObjectPropertyExpression, individual: OWLIndividual):
        """
        Args:
            property: The property that the restriction acts along.
            individual: individual for restriction

        Returns:
            a HasValue restriction with specified property and value
        """
        super().__init__(individual)
        self._property = property

    def get_property(self) -> OWLObjectPropertyExpression:
        # documented in parent
        return self._property

    def as_some_values_from(self) -> OWLClassExpression:
        """A convenience method that obtains this restriction as an existential restriction with a nominal filler.

        Returns:
            The existential equivalent of this value restriction. simp(HasValue(p a)) = some(p {a})
        """
        return OWLObjectSomeValuesFrom(self.get_property(), OWLObjectOneOf(self.get_filler()))

    def __repr__(self):
        return f'OWLObjectHasValue(property={self.get_property()}, individual={self._v})'


class OWLObjectOneOf(OWLAnonymousClassExpression, HasOperands[OWLIndividual]):
    """Represents an ObjectOneOf class expression in the OWL 2 Specification."""
    __slots__ = '_values'
    type_index: Final = 3004

    def __init__(self, values: Union[OWLIndividual, Iterable[OWLIndividual]]):
        if isinstance(values, OWLIndividual):
            self._values = values,
        else:
            for _ in values:
                assert isinstance(_, OWLIndividual)
            self._values = tuple(values)

    def individuals(self) -> Iterable[OWLIndividual]:
        """Gets the individuals that are in the oneOf. These individuals represent the exact instances (extension)
         of this class expression.

         Returns:
             The individuals that are the values of this {@code ObjectOneOf} class expression.
        """
        yield from self._values

    def operands(self) -> Iterable[OWLIndividual]:
        # documented in parent
        yield from self.individuals()

    def as_object_union_of(self) -> OWLClassExpression:
        """Simplifies this enumeration to a union of singleton nominals.

        Returns:
            This enumeration in a more standard DL form.
            simp({a}) = {a} simp({a0, ... , {an}) = unionOf({a0}, ... , {an})
        """
        if len(self._values) == 1:
            return self
        return OWLObjectUnionOf(map(lambda _: OWLObjectOneOf(_), self.individuals()))

    def __hash__(self):
        return hash(self._values)

    def __eq__(self, other):
        if type(other) == type(self):
            return self._values == other._values
        return NotImplemented

    def __repr__(self):
        return f'OWLObjectOneOf({self._values})'


class OWLNamedIndividual(OWLIndividual, OWLEntity):
    """Represents a Named Individual in the OWL 2 Specification."""
    __slots__ = '_iri'
    type_index: Final = 1005

    _iri: IRI

    def __init__(self, iri: IRI):
        """Gets an instance of OWLNamedIndividual that has the specified IRI.

        Args:
            iri: The IRI.

        Returns:
            An OWLNamedIndividual that has the specified IRI.
        """
        self._iri = iri

    def get_iri(self) -> IRI:
        # documented in parent
        return self._iri


_M = TypeVar('_M', bound='OWLOntologyManager')  #:


class OWLOntologyID:
    """An object that identifies an ontology. Since OWL 2, ontologies do not have to have an ontology IRI, or if they
    have an ontology IRI then they can optionally also have a version IRI. Instances of this OWLOntologyID class bundle
    identifying information of an ontology together. If an ontology doesn't have an ontology IRI then we say that it is
    "anonymous".
    """
    __slots__ = '_ontology_iri', '_version_iri'

    _ontology_iri: Optional[IRI]
    _version_iri: Optional[IRI]

    def __init__(self, ontology_iri: Optional[IRI] = None, version_iri: Optional[IRI] = None):
        """Constructs an ontology identifier specifying the ontology IRI and version IRI.

        Args:
            ontology_iri: The ontology IRI (optional)
            version_iri: The version IRI (must be None if no ontology_iri is provided)
        """
        self._ontology_iri = ontology_iri
        self._version_iri = version_iri

    def get_ontology_iri(self) -> Optional[IRI]:
        """Gets the ontology IRI.

        Returns:
            Ontology IRI. If the ontology is anonymous, it will return None
        """
        return self._ontology_iri

    def get_version_iri(self) -> Optional[IRI]:
        """Gets the version IRI.

        Returns:
            Version IRI or None
        """
        return self._version_iri

    def get_default_document_iri(self) -> Optional[IRI]:
        """Gets the IRI which is used as a default for the document that contain a representation of an ontology with
        this ID. This will be the version IRI if there is an ontology IRI and version IRI, else it will be the ontology
        IRI if there is an ontology IRI but no version IRI, else it will be None if there is no ontology IRI. See
        Ontology Documents in the OWL 2 Structural Specification.

        Returns:
            the IRI that can be used as a default for an ontology document, or None.
        """
        if self._ontology_iri is not None:
            if self._version_iri is not None:
                return self._version_iri
        return self._ontology_iri

    def __repr__(self):
        return f"OWLOntologyID({repr(self._ontology_iri)}, {repr(self._version_iri)})"

    def __eq__(self, other):
        if type(other) is type(self):
            return self._ontology_iri == other._ontology_iri and self._version_iri == other._version_iri
        return NotImplemented


class OWLOntology(OWLObject, metaclass=ABCMeta):
    """Represents an OWL 2 Ontology  in the OWL 2 specification.

    An OWLOntology consists of a possibly empty set of OWLAxioms and a possibly empty set of OWLAnnotations.
    An ontology can have an ontology IRI which can be used to identify the ontology. If it has an ontology IRI then
    it may also have an ontology version IRI. Since OWL 2, an ontology need not have an ontology IRI. (See the OWL 2
    Structural Specification)

    An ontology cannot be modified directly. Changes must be applied via its OWLOntologyManager.
    """
    __slots__ = ()
    type_index: Final = 1

    @abstractmethod
    def classes_in_signature(self) -> Iterable[OWLClass]:
        """Gets the classes in the signature of this object.

        Returns:
            Classes in the signature of this object
        """
        pass

    @abstractmethod
    def data_properties_in_signature(self) -> Iterable[OWLDataProperty]:
        """Get the data properties that are in the signature of this object.

        Returns:
            Data properties that are in the signature of this object
        """
        pass

    @abstractmethod
    def object_properties_in_signature(self) -> Iterable[OWLObjectProperty]:
        """A convenience method that obtains the object properties that are in the signature of this object.

        Returns:
            Object properties that are in the signature of this object
        """
        pass

    @abstractmethod
    def individuals_in_signature(self) -> Iterable[OWLNamedIndividual]:
        """A convenience method that obtains the individuals that are in the signature of this object.

        Returns:
            Individuals that are in the signature of this object.
        """
        pass

    @abstractmethod
    def get_owl_ontology_manager(self) -> _M:
        """Gets the manager that manages this ontology"""
        pass

    @abstractmethod
    def get_ontology_id(self) -> OWLOntologyID:
        """Gets the OWLOntologyID belonging to this object.

        Returns:
            The OWLOntologyID
        """
        pass


# noinspection PyUnresolvedReferences
# noinspection PyDunderSlots
class OWLOntologyChange(metaclass=ABCMeta):
    __slots__ = ()

    _ont: OWLOntology

    @abstractmethod
    def __init__(self, ontology: OWLOntology):
        self._ont = ontology

    def get_ontology(self) -> OWLOntology:
        """Gets the ontology that the change is/was applied to.

        Returns:
            The ontology that the change is applicable to
        """
        return self._ont


class OWLAxiom(OWLObject, metaclass=ABCMeta):
    """Represents Axioms in the OWL 2 Specification.

    An OWL ontology contains a set of axioms. These axioms can be annotation axioms, declaration axioms, imports axioms
    or logical axioms
    """
    __slots__ = ()
    # TODO: XXX
    pass


class OWLOntologyManager(metaclass=ABCMeta):
    """An OWLOntologyManager manages a set of ontologies. It is the main point for creating, loading and accessing
    ontologies."""
    @abstractmethod
    def create_ontology(self, iri: IRI) -> OWLOntology:
        """Creates a new (empty) ontology that that has the specified ontology IRI (and no version IRI).

        Args:
            iri: The IRI of the ontology to be created.

        Returns:
            The newly created ontology, or if an ontology with the specified IRI already exists then this existing
            ontology will be returned.
        """
        pass

    @abstractmethod
    def load_ontology(self, iri: IRI) -> OWLOntology:
        """Loads an ontology that is assumed to have the specified ontology IRI as its IRI or version IRI. The ontology
        IRI will be mapped to an ontology document IRI.

        Args:
            iri: The IRI that identifies the ontology. It is expected that the ontology will also have this IRI
                (although the OWL API should tolerated situations where this is not the case).

        Returns:
            The OWLOntology representation of the ontology that was loaded.
        """
        pass

    @abstractmethod
    def apply_change(self, change: OWLOntologyChange):
        """A convenience method that applies just one change to an ontology. When this method is used through an
        OWLOntologyManager implementation, the instance used should be the one that the ontology returns through the
        get_owl_ontology_manager() call.

        Args:
            change: The change to be applied

        Raises:
            ChangeApplied.UNSUCCESSFULLY: if the change was not applied successfully.
        """
        pass

    @abstractmethod
    def add_axiom(self, ontology: OWLOntology, axiom: OWLAxiom):
        """A convenience method that adds a single axiom to an ontology. The appropriate AddAxiom change object is
        automatically generated.

        Args:
            ontology: The ontology to add the axiom to.
            axiom: The axiom to be added

        Raises:
            ChangeApplied.UNSUCCESSFULLY: if the axiom could not be added.
        """
        pass

    @abstractmethod
    def save_ontology(self, ontology: OWLOntology, document_iri: IRI):
        """Saves the specified ontology, using the specified document IRI to determine where/how the ontology should be
        saved.

        Args:
            ontology: The ontology to be saved.
            document_iri: The document IRI where the ontology should be saved to
        """
        pass


class OWLReasoner(metaclass=ABCMeta):
    """An OWLReasoner reasons over a set of axioms (the set of reasoner axioms) that is based on the imports closure of
    a particular ontology - the "root" ontology."""
    __slots__ = ()

    @abstractmethod
    def __init__(self, ontology: OWLOntology):
        pass

    @abstractmethod
    def data_property_domains(self, pe: OWLDataProperty, direct: bool = False) -> Iterable[OWLClass]:
        """Gets the named classes that are the direct or indirect domains of this property with respect to the imports
        closure of the root ontology.

        Args:
            pe: The property expression whose domains are to be retrieved.
            direct: Specifies if the direct domains should be retrieved (True), or if all domains should be retrieved
                (False).

        Returns:
            :Let N = equivalent_classes(DataSomeValuesFrom(pe rdfs:Literal)). If direct is True: then if N is not
            empty then the return value is N, else the return value is the result of
            super_classes(DataSomeValuesFrom(pe rdfs:Literal), true). If direct is False: then the result of
            super_classes(DataSomeValuesFrom(pe rdfs:Literal), false) together with N if N is non-empty.
            (Note, rdfs:Literal is the top datatype).
        """
        pass

    @abstractmethod
    def data_property_ranges(self, pe: OWLDataProperty, direct: bool = False) -> Iterable['OWLDatatype']:
        """Gets the data types that are the direct or indirect ranges of this property with respect to the imports
        closure of the root ontology.

        Args:
            pe: The property expression whose ranges are to be retrieved.
            direct: Specifies if the direct ranges should be retrieved (True), or if all ranges should be retrieved
                (False).

        Returns:
        """
        pass

    @abstractmethod
    def object_property_domains(self, pe: OWLObjectProperty, direct: bool = False) -> Iterable[OWLClass]:
        """Gets the named classes that are the direct or indirect domains of this property with respect to the imports
        closure of the root ontology.

        Args:
            pe: The property expression whose domains are to be retrieved.
            direct: Specifies if the direct domains should be retrieved (True), or if all domains should be retrieved
                (False).

        Returns:
            :Let N = equivalent_classes(ObjectSomeValuesFrom(pe owl:Thing)). If direct is True: then if N is not empty
            then the return value is N, else the return value is the result of
            super_classes(ObjectSomeValuesFrom(pe owl:Thing), true). If direct is False: then the result of
            super_classes(ObjectSomeValuesFrom(pe owl:Thing), false) together with N if N is non-empty.
        """
        pass

    @abstractmethod
    def object_property_ranges(self, pe: OWLObjectProperty, direct: bool = False) -> Iterable[OWLClass]:
        """Gets the named classes that are the direct or indirect ranges of this property with respect to the imports
        closure of the root ontology.

        Args:
            pe: The property expression whose ranges are to be retrieved.
            direct: Specifies if the direct ranges should be retrieved (True), or if all ranges should be retrieved
                (False).

        Returns:
            :Let N = equivalent_classes(ObjectSomeValuesFrom(ObjectInverseOf(pe) owl:Thing)). If direct is True: then
            if N is not empty then the return value is N, else the return value is the result of
            super_classes(ObjectSomeValuesFrom(ObjectInverseOf(pe) owl:Thing), true). If direct is False: then
            the result of super_classes(ObjectSomeValuesFrom(ObjectInverseOf(pe) owl:Thing), false) together with N
            if N is non-empty.
        """
        pass

    @abstractmethod
    def equivalent_classes(self, ce: OWLClassExpression) -> Iterable[OWLClass]:
        """Gets the named classes that are equivalent to the specified class expression with respect to the set of
        reasoner axioms.

        Args:
            ce: The class expression whose equivalent classes are to be retrieved.

        Returns:
            All named class C where the root ontology imports closure entails EquivalentClasses(ce C). If ce is not a
            class name (i.e. it is an anonymous class expression) and there are no such classes C then there will be
            no result. If ce is unsatisfiable with respect to the set of reasoner axioms then  owl:Nothing, i.e. the
            bottom node, will be returned.
        """
        pass

    @abstractmethod
    def data_property_values(self, ind: OWLNamedIndividual, pe: OWLDataProperty) -> Iterable['OWLLiteral']:
        """Gets the data property values for the specified individual and data property expression.

        Args:
            ind: The individual that is the subject of the data property values
            pe: The data property expression whose values are to be retrieved for the specified individual

        Returns:
            A set of OWLLiterals containing literals such that for each literal l in the set, the set of reasoner
            axioms entails DataPropertyAssertion(pe ind l).
        """
        pass

    @abstractmethod
    def all_data_property_values(self, pe: OWLDataProperty) -> Iterable['OWLLiteral']:
        """Gets all values for the given data property expression that appear in the knowledge base.

        Args:
            pe: The data property expression whose values are to be retrieved

        Returns:
            A set of OWLLiterals containing literals such that for each literal l in the set, the set of reasoner
            axioms entails DataPropertyAssertion(pe ind l) for any ind.
        """
        pass

    @abstractmethod
    def object_property_values(self, ind: OWLNamedIndividual, pe: OWLObjectPropertyExpression) \
            -> Iterable[OWLNamedIndividual]:
        """Gets the object property values for the specified individual and object property expression.

        Args:
            ind: The individual that is the subject of the object property values
            pe: The object property expression whose values are to be retrieved for the specified individual

        Returns:
            The named individuals such that for each individual j, the set of reasoner axioms entails
            ObjectPropertyAssertion(pe ind j).
        """
        pass

    @abstractmethod
    def flush(self) -> None:
        """Flushes any changes stored in the buffer, which causes the reasoner to take into consideration the changes
        the current root ontology specified by the changes"""
        pass

    @abstractmethod
    def instances(self, ce: OWLClassExpression, direct: bool = False) -> Iterable[OWLNamedIndividual]:
        """Gets the individuals which are instances of the specified class expression.

        Args:
            ce: The class expression whose instances are to be retrieved.
            direct: Specifies if the direct instances should be retrieved (True), or if all instances should be
                retrieved (False).

        Returns:
            If direct is True, each named individual j where the set of reasoner axioms entails
            DirectClassAssertion(ce, j). If direct is False, each named individual j where the set of reasoner axioms
            entails ClassAssertion(ce, j). If ce is unsatisfiable with respect to the set of reasoner axioms then
            nothing returned.
        """
        pass

    @abstractmethod
    def sub_classes(self, ce: OWLClassExpression, direct: bool = False) -> Iterable[OWLClass]:
        """Gets the set of named classes that are the strict (potentially direct) subclasses of the specified class
        expression with respect to the reasoner axioms.

        Args:
            ce: The class expression whose strict (direct) subclasses are to be retrieved.
            direct: Specifies if the direct subclasses should be retrieved (True) or if the all subclasses
                (descendant) classes should be retrieved (False).

        Returns:
            If direct is True, each class C where reasoner axioms entails DirectSubClassOf(C, ce). If direct is False,
            each class C where reasoner axioms entails StrictSubClassOf(C, ce). If ce is equivalent to owl:Nothing then
            nothing will be returned.
        """
        pass

    @abstractmethod
    def sub_data_properties(self, dp: OWLDataProperty, direct: bool = False) -> Iterable[OWLDataProperty]:
        """Gets the set of named data properties that are the strict (potentially direct) subproperties of the
        specified data property expression with respect to the imports closure of the root ontology.

        Args:
            dp: The data property whose strict (direct) subproperties are to be retrieved.
            direct: Specifies if the direct subproperties should be retrieved (True) or if the all subproperties
                (descendants) should be retrieved (False).

        Returns:
            If direct is True, each property P where the set of reasoner axioms entails DirectSubDataPropertyOf(P, pe).
            If direct is False, each property P where the set of reasoner axioms entails
            StrictSubDataPropertyOf(P, pe). If pe is equivalent to owl:bottomDataProperty then nothing will be
            returned.
        """
        pass

    @abstractmethod
    def sub_object_properties(self, op: OWLObjectPropertyExpression, direct: bool = False) \
            -> Iterable[OWLObjectPropertyExpression]:
        """Gets the stream of simplified object property expressions that are the strict (potentially direct)
        subproperties of the specified object property expression with respect to the imports closure of the root
        ontology.

        Args:
            op: The object property expression whose strict (direct) subproperties are to be retrieved.
            direct: Specifies if the direct subproperties should be retrieved (True) or if the all subproperties
                (descendants) should be retrieved (False).

        Returns:
            If direct is True, simplified object property expressions, such that for each simplified object property
            expression, P, the set of reasoner axioms entails DirectSubObjectPropertyOf(P, pe).
            If direct is False, simplified object property expressions, such that for each simplified object property
            expression, P, the set of reasoner axioms entails StrictSubObjectPropertyOf(P, pe).
            If pe is equivalent to owl:bottomObjectProperty then nothing will be returned.
        """
        pass

    @abstractmethod
    def types(self, ind: OWLNamedIndividual, direct: bool = False) -> Iterable[OWLClass]:
        """Gets the named classes which are (potentially direct) types of the specified named individual.

        Args:
            ind: The individual whose types are to be retrieved.
            direct: Specifies if the direct types should be retrieved (True), or if all types should be retrieved
                (False).

        Returns:
            If direct is True, each named class C where the set of reasoner axioms entails
            DirectClassAssertion(C, ind). If direct is False, each named class C where the set of reasoner axioms
            entails ClassAssertion(C, ind).
        """
        pass

    @abstractmethod
    def get_root_ontology(self) -> OWLOntology:
        """Gets the "root" ontology that is loaded into this reasoner. The reasoner takes into account the axioms in
        this ontology and its imports closure."""
        pass

    @abstractmethod
    def super_classes(self, ce: OWLClassExpression, direct: bool = False) -> Iterable[OWLClass]:
        """Gets the stream of named classes that are the strict (potentially direct) super classes of the specified
        class expression with respect to the imports closure of the root ontology.

        Args:
            ce: The class expression whose strict (direct) super classes are to be retrieved.
            direct: Specifies if the direct super classes should be retrieved (True) or if the all super classes
                (ancestors) classes should be retrieved (False).

        Returns:
            If direct is True, each class C where the set of reasoner axioms entails DirectSubClassOf(ce, C).
            If direct is False, each class C where  set of reasoner axioms entails StrictSubClassOf(ce, C).
            If ce is equivalent to owl:Thing then nothing will be returned.
        """
        pass


class OWLDatatype(OWLEntity, OWLDataRange):
    """Represents a Datatype (named data range) in the OWL 2 Specification."""
    __slots__ = '_iri'

    type_index: Final = 4001

    _iri: IRI

    def __init__(self, iri: Union[IRI, HasIRI]):
        """Gets an instance of OWLDatatype that has the specified IRI.

        Args:
            iri: The IRI.
        """
        if isinstance(iri, HasIRI):
            self._iri = iri.get_iri()
        else:
            assert isinstance(iri, IRI)
            self._iri = iri

    def get_iri(self) -> 'IRI':
        # documented in parent
        return self._iri


class OWLDatatypeRestriction(OWLDataRange):
    """Represents a DatatypeRestriction data range in the OWL 2 Specification."""
    __slots__ = '_type', '_facet_restrictions'

    type_index: Final = 4006

    _type: OWLDatatype
    _facet_restrictions: Sequence['OWLFacetRestriction']

    def __init__(self, type_: OWLDatatype, facet_restrictions: Union['OWLFacetRestriction',
                                                                     Iterable['OWLFacetRestriction']]):
        self._type = type_
        if isinstance(facet_restrictions, OWLFacetRestriction):
            facet_restrictions = facet_restrictions,
        self._facet_restrictions = tuple(facet_restrictions)

    def get_datatype(self) -> OWLDatatype:
        return self._type

    def get_facet_restrictions(self) -> Sequence['OWLFacetRestriction']:
        return self._facet_restrictions

    def __eq__(self, other):
        if type(other) is type(self):
            return self._type == other._type \
                   and self._facet_restrictions == other._facet_restrictions
        return NotImplemented

    def __hash__(self):
        return hash((self._type, self._facet_restrictions))

    def __repr__(self):
        return f'OWLDatatypeRestriction({repr(self._type)}, {repr(self._facet_restrictions)})'


class OWLFacetRestriction(OWLObject):
    """A facet restriction is used to restrict a particular datatype."""

    __slots__ = '_facet', '_literal'

    type_index: Final = 4007

    _facet: OWLFacet
    _literal: 'OWLLiteral'

    def __init__(self, facet: OWLFacet, literal: Literals):
        self._facet = facet
        if isinstance(literal, OWLLiteral):
            self._literal = literal
        else:
            self._literal = OWLLiteral(literal)

    def get_facet(self) -> OWLFacet:
        return self._facet

    def get_facet_value(self) -> 'OWLLiteral':
        return self._literal

    def __eq__(self, other):
        if type(other) is type(self):
            return self._facet == other._facet and self._literal == other._literal
        return NotImplemented

    def __hash__(self):
        return hash((self._facet, self._literal))

    def __repr__(self):
        return f'OWLFacetRestriction({self._facet}, {repr(self._literal)})'


class OWLLiteral(OWLAnnotationValue, metaclass=ABCMeta):
    """Represents a Literal in the OWL 2 Specification."""
    __slots__ = ()

    type_index: Final = 4008

    def __new__(cls, value):
        """Convenience method that obtains a literal

        Args:
            value: The value of the literal
        """
        if isinstance(value, bool):
            return super().__new__(_OWLLiteralImplBoolean)
        elif isinstance(value, int):
            return super().__new__(_OWLLiteralImplInteger)
        elif isinstance(value, float):
            return super().__new__(_OWLLiteralImplDouble)
        elif isinstance(value, date):
            return super().__new__(_OWLLiteralImplDate)
        elif isinstance(value, datetime):
            return super().__new__(_OWLLiteralImplDateTime)
        elif isinstance(value, Timedelta):
            return super().__new__(_OWLLiteralImplDuration)
        # TODO XXX
        raise NotImplementedError

    def get_literal(self) -> str:
        """Gets the lexical value of this literal. Note that the language tag is not included.

        Returns:
            The lexical value of this literal.
        """
        return str(self._v)

    def is_boolean(self) -> bool:
        """Whether this literal is typed as boolean"""
        return False

    def parse_boolean(self) -> bool:
        """Parses the lexical value of this literal into a bool. The lexical value of this literal should be in the
        lexical space of the boolean datatype ("http://www.w3.org/2001/XMLSchema#boolean").

        Returns:
            A bool value that is represented by this literal.
        """
        raise ValueError

    def is_double(self) -> bool:
        """Whether this literal is typed as double"""
        return False

    def parse_double(self) -> float:
        """Parses the lexical value of this literal into a double. The lexical value of this literal should be in the
        lexical space of the double datatype ("http://www.w3.org/2001/XMLSchema#double").

        Returns:
            A double value that is represented by this literal.
        """
        raise ValueError

    def is_integer(self) -> bool:
        """Whether this literal is typed as integer"""
        return False

    def parse_integer(self) -> int:
        """Parses the lexical value of this literal into an integer. The lexical value of this literal should be in the
        lexical space of the integer datatype ("http://www.w3.org/2001/XMLSchema#integer").

        Returns:
            An integer value that is represented by this literal.
        """
        raise ValueError

    def is_date(self) -> bool:
        """Whether this literal is typed as date"""
        return False

    def parse_date(self) -> date:
        """Parses the lexical value of this literal into a date. The lexical value of this literal should be in the
        lexical space of the date datatype ("http://www.w3.org/2001/XMLSchema#date").

        Returns:
            A date value that is represented by this literal.
        """
        raise ValueError

    def is_datetime(self) -> bool:
        """Whether this literal is typed as dateTime"""
        return False

    def parse_datetime(self) -> datetime:
        """Parses the lexical value of this literal into a datetime. The lexical value of this literal should be in the
        lexical space of the dateTime datatype ("http://www.w3.org/2001/XMLSchema#dateTime").

        Returns:
            A datetime value that is represented by this literal.
        """
        raise ValueError

    def is_duration(self) -> bool:
        """Whether this literal is typed as duration"""
        return False

    def parse_duration(self) -> Timedelta:
        """Parses the lexical value of this literal into a Timedelta. The lexical value of this literal should be in the
        lexical space of the duration datatype ("http://www.w3.org/2001/XMLSchema#duration").

        Returns:
            A Timedelta value that is represented by this literal.
        """
        raise ValueError

    # noinspection PyMethodMayBeStatic
    def is_literal(self) -> bool:
        # documented in parent
        return True

    def as_literal(self) -> 'OWLLiteral':
        # documented in parent
        return self

    def to_python(self) -> Union[bool, float, int]:
        return self._v

    @abstractmethod
    def get_datatype(self) -> OWLDatatype:
        """Gets the OWLDatatype which types this literal.

        Returns:
            The OWLDatatype that types this literal.
        """
        pass


@total_ordering
class _OWLLiteralImplDouble(OWLLiteral):
    __slots__ = '_v'

    _v: float

    def __init__(self, value):
        assert isinstance(value, float)
        self._v = value

    def __eq__(self, other):
        if type(other) is type(self):
            return self._v == other._v
        return NotImplemented

    def __lt__(self, other):
        if type(other) is type(self):
            return self._v < other._v
        return NotImplemented

    def __hash__(self):
        return hash(self._v)

    def __repr__(self):
        return f'OWLLiteral({self._v})'

    def is_double(self) -> bool:
        return True

    def parse_double(self) -> float:
        # documented in parent
        return self._v

    # noinspection PyMethodMayBeStatic
    def get_datatype(self) -> OWLDatatype:
        # documented in parent
        return DoubleOWLDatatype


@total_ordering
class _OWLLiteralImplInteger(OWLLiteral):
    __slots__ = '_v'

    _v: int

    def __init__(self, value):
        assert isinstance(value, int)
        self._v = value

    def __eq__(self, other):
        if type(other) is type(self):
            return self._v == other._v
        return NotImplemented

    def __lt__(self, other):
        if type(other) is type(self):
            return self._v < other._v
        return NotImplemented

    def __hash__(self):
        return hash(self._v)

    def __repr__(self):
        return f'OWLLiteral({self._v})'

    def is_integer(self) -> bool:
        return True

    def parse_integer(self) -> int:
        # documented in parent
        return self._v

    # noinspection PyMethodMayBeStatic
    def get_datatype(self) -> OWLDatatype:
        # documented in parent
        return IntegerOWLDatatype


class _OWLLiteralImplBoolean(OWLLiteral):
    __slots__ = '_v'

    _v: bool

    def __init__(self, value):
        assert isinstance(value, bool)
        self._v = value

    def __eq__(self, other):
        if type(other) is type(self):
            return self._v == other._v
        return NotImplemented

    def __hash__(self):
        return hash(self._v)

    def __repr__(self):
        return f'OWLLiteral({self._v})'

    def is_boolean(self) -> bool:
        return True

    def parse_boolean(self) -> bool:
        # documented in parent
        return self._v

    # noinspection PyMethodMayBeStatic
    def get_datatype(self) -> OWLDatatype:
        # documented in parent
        return BooleanOWLDatatype


@total_ordering
class _OWLLiteralImplDate(OWLLiteral):
    __slots__ = '_v'

    _v: date

    def __init__(self, value):
        assert isinstance(value, date)
        self._v = value

    def __eq__(self, other):
        if type(other) is type(self):
            return self._v == other._v
        return NotImplemented

    def __lt__(self, other):
        if type(other) is type(self):
            return self._v < other._v
        return NotImplemented

    def __hash__(self):
        return hash(self._v)

    def __repr__(self):
        return f'OWLLiteral({self._v})'

    def is_date(self) -> bool:
        return True

    def parse_date(self) -> date:
        # documented in parent
        return self._v

    # noinspection PyMethodMayBeStatic
    def get_datatype(self) -> OWLDatatype:
        # documented in parent
        return DateOWLDatatype


@total_ordering
class _OWLLiteralImplDateTime(OWLLiteral):
    __slots__ = '_v'

    _v: datetime

    def __init__(self, value):
        assert isinstance(value, datetime)
        self._v = value

    def __eq__(self, other):
        if type(other) is type(self):
            return self._v == other._v
        return NotImplemented

    def __lt__(self, other):
        if type(other) is type(self):
            return self._v < other._v
        return NotImplemented

    def __hash__(self):
        return hash(self._v)

    def __repr__(self):
        return f'OWLLiteral({self._v})'

    def is_datetime(self) -> bool:
        return True

    def parse_datetime(self) -> datetime:
        # documented in parent
        return self._v

    # noinspection PyMethodMayBeStatic
    def get_datatype(self) -> OWLDatatype:
        # documented in parent
        return DateTimeOWLDatatype


@total_ordering
class _OWLLiteralImplDuration(OWLLiteral):
    __slots__ = '_v'

    _v: Timedelta

    def __init__(self, value):
        assert isinstance(value, Timedelta)
        self._v = value

    def __eq__(self, other):
        if type(other) is type(self):
            return self._v == other._v
        return NotImplemented

    def __lt__(self, other):
        if type(other) is type(self):
            return self._v < other._v
        return NotImplemented

    def __hash__(self):
        return hash(self._v)

    def __repr__(self):
        return f'OWLLiteral({self._v})'

    def is_duration(self) -> bool:
        return True

    def parse_duration(self) -> Timedelta:
        # documented in parent
        return self._v

    # noinspection PyMethodMayBeStatic
    def get_datatype(self) -> OWLDatatype:
        # documented in parent
        return DurationOWLDatatype


class OWLQuantifiedDataRestriction(OWLQuantifiedRestriction[OWLDataRange],
                                   OWLDataRestriction, metaclass=ABCMeta):
    """A quantified data restriction."""
    __slots__ = ()

    _filler: OWLDataRange

    def __init__(self, filler: OWLDataRange):
        self._filler = filler

    def get_filler(self) -> OWLDataRange:
        # documented in parent (HasFiller)
        return self._filler


class OWLDataCardinalityRestriction(OWLCardinalityRestriction[OWLDataRange],
                                    OWLQuantifiedDataRestriction,
                                    OWLDataRestriction, metaclass=ABCMeta):
    """Represents Data Property Cardinality Restrictions in the OWL 2 specification"""
    __slots__ = ()

    _property: OWLDataPropertyExpression

    @abstractmethod
    def __init__(self, cardinality: int, property: OWLDataPropertyExpression, filler: OWLDataRange):
        super().__init__(cardinality, filler)
        self._property = property

    def get_property(self) -> OWLDataPropertyExpression:
        # documented in parent
        return self._property

    def __repr__(self):
        return f"{type(self).__name__}(" \
               f"property={repr(self.get_property())},{self.get_cardinality()},filler={repr(self.get_filler())})"

    def __eq__(self, other):
        if type(other) == type(self):
            return self._property == other._property \
                   and self._cardinality == other._cardinality \
                   and self._filler == other._filler
        return NotImplemented

    def __hash__(self):
        return hash((self._property, self._cardinality, self._filler))


# TODO: a big todo plus intermediate classes (missing)

# class OWLAnnotation(metaclass=ABCMeta):
#     """Annotations are used in the various types of annotation axioms, which bind annotations to their subjects (i.e.
#      axioms or declarations)."""
#     type_index: Final = 5001
#
#
# class OWLAnnotationProperty(metaclass=ABCMeta):
#     """Represents an AnnotationProperty in the OWL 2 specification."""
#     type_index: Final = 1006
#
#
# class OWLAnonymousIndividual(OWLIndividual, OWLAnnotationValue, OWLAnnotationSubject, metaclass=ABCMeta):
#     """Represents Anonymous Individuals in the OWL 2 Specification."""
#     type_index: Final = 1007
#
#
# class OWLAxiom(metaclass=ABCMeta):
#     """Represents Axioms in the OWL 2 Specification.
#
#     An OWL ontology contains a set of axioms. These axioms can be annotation axioms, declaration axioms, imports
#     axioms or logical axioms
#     """
#     type_index: Final = 2000 + get_axiom_type().get_index()


class OWLDataAllValuesFrom(OWLQuantifiedDataRestriction):
    """Represents DataAllValuesFrom class expressions in the OWL 2 Specification."""
    __slots__ = '_property'

    type_index: Final = 3013

    _property: OWLDataPropertyExpression

    def __init__(self, property: OWLDataPropertyExpression, filler: OWLDataRange):
        """Gets an OWLDataAllValuesFrom restriction

        Args:
            property: The data property that the restriction acts along.
            filler: The data range that is the filler.

        Returns:
            An OWLDataAllValuesFrom restriction along the specified property with the specified filler
        """
        super().__init__(filler)
        self._property = property

    def __repr__(self):
        return f"OWLDataAllValuesFrom(property={repr(self._property)},filler={repr(self._filler)})"

    def __eq__(self, other):
        if type(other) is type(self):
            return self._filler == other._filler and self._property == other._property
        return NotImplemented

    def __hash__(self):
        return hash((self._filler, self._property))

    def get_property(self) -> OWLDataPropertyExpression:
        # documented in parent
        return self._property


class OWLDataComplementOf(OWLDataRange):
    """Represents DataComplementOf in the OWL 2 Specification."""
    type_index: Final = 4002

    _data_range: OWLDataRange

    def __init__(self, data_range: OWLDataRange):
        """
        Args:
            data_range: data range to complement
        """
        self._data_range = data_range

    def get_data_range(self) -> OWLDataRange:
        """
        Returns:
            the wrapped data range
        """
        return self._data_range

    def __repr__(self):
        return f"OWLDataComplementOf({repr(self._data_range)})"

    def __eq__(self, other):
        if type(other) is type(self):
            return self._data_range == other._data_range
        return NotImplemented

    def __hash__(self):
        return hash(self._data_range)


class OWLDataExactCardinality(OWLDataCardinalityRestriction):
    """Represents DataExactCardinality restrictions in the OWL 2 Specification."""
    __slots__ = '_cardinality', '_filler', '_property'

    type_index: Final = 3016

    def __init__(self, cardinality: int, property: OWLDataPropertyExpression, filler: OWLDataRange):
        """
        Args:
            cardinality: Cannot be negative.
            property: The property that the restriction acts along.
            filler: data range for restriction

        Returns:
            a DataExactCardinality on the specified property
        """
        super().__init__(cardinality, property, filler)

    def as_intersection_of_min_max(self) -> OWLObjectIntersectionOf:
        """Obtains an equivalent form that is a conjunction of a min cardinality and max cardinality restriction.

        Returns:
            The semantically equivalent but structurally simpler form (= 1 R D) = >= 1 R D and <= 1 R D
        """
        args = self.get_property(), self.get_cardinality(), self.get_filler()
        return OWLObjectIntersectionOf((OWLDataMinCardinality(*args), OWLDataMaxCardinality(*args)))


class OWLDataHasValue(OWLHasValueRestriction[OWLLiteral], OWLDataRestriction):
    """Represents DataHasValue restrictions in the OWL 2 Specification."""
    __slots__ = '_property'

    type_index: Final = 3014

    _property: OWLDataPropertyExpression

    def __init__(self, property: OWLDataPropertyExpression, value: OWLLiteral):
        """Gets an OWLDataHasValue restriction

        Args:
            property: The data property that the restriction acts along.
            filler: The literal value

        Returns:
            An OWLDataHasValue restriction along the specified property with the specified literal
        """
        super().__init__(value)
        self._property = property

    def __repr__(self):
        return f"OWLDataHasValue(property={repr(self._property)},value={repr(self._v)})"

    def __eq__(self, other):
        if type(other) is type(self):
            return self._v == other._v and self._property == other._property
        return NotImplemented

    def __hash__(self):
        return hash((self._v, self._property))

    def as_some_values_from(self) -> OWLClassExpression:
        """A convenience method that obtains this restriction as an existential restriction with a nominal filler.

        Returns:
            The existential equivalent of this value restriction. simp(HasValue(p a)) = some(p {a})
        """
        return OWLDataSomeValuesFrom(self.get_property(), OWLDataOneOf(self.get_filler()))

    def get_property(self) -> OWLDataPropertyExpression:
        # documented in parent
        return self._property


class OWLDataMaxCardinality(OWLDataCardinalityRestriction):
    """Represents DataMaxCardinality restrictions in the OWL 2 Specification."""
    __slots__ = '_cardinality', '_filler', '_property'

    type_index: Final = 3017

    def __init__(self, cardinality: int, property: OWLDataPropertyExpression, filler: OWLDataRange):
        """
        Args:
            cardinality: Cannot be negative.
            property: The property that the restriction acts along.
            filler: data range for restriction

        Returns:
            a DataMaxCardinality on the specified property
        """
        super().__init__(cardinality, property, filler)


class OWLDataMinCardinality(OWLDataCardinalityRestriction):
    """Represents DataMinCardinality restrictions in the OWL 2 Specification."""
    __slots__ = '_cardinality', '_filler', '_property'

    type_index: Final = 3015

    def __init__(self, cardinality: int, property: OWLDataPropertyExpression, filler: OWLDataRange):
        """
        Args:
            cardinality: Cannot be negative.
            property: The property that the restriction acts along.
            filler: data range for restriction

        Returns:
            a DataMinCardinality on the specified property
        """
        super().__init__(cardinality, property, filler)


class OWLDataOneOf(OWLDataRange, HasOperands[OWLLiteral]):
    """Represents DataOneOf in the OWL 2 Specification."""
    type_index: Final = 4003

    _values: Sequence[OWLLiteral]

    def __init__(self, values: Union[OWLLiteral, Iterable[OWLLiteral]]):
        if isinstance(values, OWLLiteral):
            self._values = values,
        else:
            for _ in values:
                assert isinstance(_, OWLLiteral)
            self._values = tuple(values)

    def values(self) -> Iterable[OWLLiteral]:
        """Gets the values that are in the oneOf.

         Returns:
             The values of this {@code DataOneOf} class expression.
        """
        yield from self._values

    def operands(self) -> Iterable[OWLLiteral]:
        # documented in parent
        yield from self.values()

    def __hash__(self):
        return hash(self._values)

    def __eq__(self, other):
        if type(other) == type(self):
            return self._values == other._values
        return NotImplemented

    def __repr__(self):
        return f'OWLDataOneOf({self._values})'


class OWLDataSomeValuesFrom(OWLQuantifiedDataRestriction):
    """Represents a DataSomeValuesFrom restriction in the OWL 2 Specification."""
    __slots__ = '_property'

    type_index: Final = 3012

    _property: OWLDataPropertyExpression

    def __init__(self, property: OWLDataPropertyExpression, filler: OWLDataRange):
        """Gets an OWLDataSomeValuesFrom restriction

        Args:
            property: The data property that the restriction acts along.
            filler: The data range that is the filler.

        Returns:
            An OWLDataSomeValuesFrom restriction along the specified property with the specified filler
        """
        super().__init__(filler)
        self._property = property

    def __repr__(self):
        return f"OWLDataSomeValuesFrom(property={repr(self._property)},filler={repr(self._filler)})"

    def __eq__(self, other):
        if type(other) is type(self):
            return self._filler == other._filler and self._property == other._property
        return NotImplemented

    def __hash__(self):
        return hash((self._filler, self._property))

    def get_property(self) -> OWLDataPropertyExpression:
        # documented in parent
        return self._property


class OWLNaryDataRange(OWLDataRange, HasOperands[OWLDataRange]):
    """OWLNaryDataRange."""
    __slots__ = ()

    _operands: Sequence[OWLDataRange]

    def __init__(self, operands: Iterable[OWLDataRange]):
        """
        Args:
            operands: data ranges
        """
        self._operands = tuple(operands)

    def operands(self) -> Sequence[OWLDataRange]:
        # documented in parent
        yield from self._operands

    def __repr__(self):
        return f'{type(self).__name__}({repr(self._operands)})'

    def __eq__(self, other):
        if type(other) == type(self):
            return self._operands == other._operands
        return NotImplemented

    def __hash__(self):
        return hash(self._operands)


class OWLDataUnionOf(OWLNaryDataRange):
    """Represents a DataUnionOf data range in the OWL 2 Specification."""
    __slots__ = '_operands'
    type_index: Final = 4005

    _operands: Sequence[OWLDataRange]


class OWLDataIntersectionOf(OWLNaryDataRange):
    """Represents DataIntersectionOf  in the OWL 2 Specification."""
    __slots__ = '_operands'
    type_index: Final = 4004

    _operands: Sequence[OWLDataRange]


class OWLImportsDeclaration(HasIRI):
    """Represents an import statement in an ontology."""
    __slots__ = '_iri'

    def __init__(self, import_iri: IRI):
        """
        Args:
            import_import_iri: imported ontology

        Returns:
            an imports declaration
        """
        self._iri = import_iri

    def get_iri(self) -> IRI:
        """Gets the import IRI.

        Returns:
            The import IRI that points to the ontology to be imported. The imported ontology might have this IRI as
            its ontology IRI but this is not mandated. For example, an ontology with a non resolvable ontology IRI
            can be deployed at a resolvable URL.
        """
        return self._iri


class AddImport(OWLOntologyChange):
    """Represents an ontology change where an import statement is added to an ontology."""
    __slots__ = '_ont', '_declaration'

    def __init__(self, ontology: OWLOntology, import_declaration: OWLImportsDeclaration):
        """
        Args:
            ontology: the ontology to which the change is to be applied
            import_declaration: the import declaration
        """
        super().__init__(ontology)
        self._declaration = import_declaration

    def get_import_declaration(self) -> OWLImportsDeclaration:
        """Gets the import declaration that the change pertains to.

        Returns:
            The import declaration
        """
        return self._declaration


class OWLLogicalAxiom(OWLAxiom, metaclass=ABCMeta):
    """A base interface of all axioms that affect the logical meaning of an ontology. This excludes declaration axioms
    (including imports declarations) and annotation axioms.
    """
    __slots__ = ()
    pass


class OWLClassAxiom(OWLLogicalAxiom, metaclass=ABCMeta):
    __slots__ = ()
    pass


class OWLNaryAxiom(Generic[_C], OWLAxiom, metaclass=ABCMeta):
    """Represents an axiom that contains two or more operands that could also be represented with multiple pairwise
    axioms.

    Args:
        _C: class of contained objects
    """
    __slots__ = ()
    pass


# noinspection PyUnresolvedReferences
# noinspection PyDunderSlots
class OWLNaryClassAxiom(OWLClassAxiom, OWLNaryAxiom[OWLClassExpression], metaclass=ABCMeta):
    __slots__ = ()

    _class_expressions: List[OWLClassExpression]

    @abstractmethod
    def __init__(self, class_expressions: List[OWLClassExpression]):
        self._class_expressions = [*class_expressions]

    def class_expressions(self) -> Iterable[OWLClassExpression]:
        """Gets all of the top level class expressions that appear in this axiom.

        Returns:
            Sorted stream of class expressions that appear in the axiom.
        """
        yield from self._class_expressions

    def __eq__(self, other):
        if type(other) is type(self):
            return self._class_expressions == other._class_expressions
        return NotImplemented

    def __hash__(self):
        return hash(self._class_expressions)

    def __repr__(self):
        return f'{type(self).__name__}({self._class_expressions})'


class OWLEquivalentClassesAxiom(OWLNaryClassAxiom):
    """Represents an EquivalentClasses axiom in the OWL 2 Specification."""
    __slots__ = '_class_expressions'

    def __init__(self, cls_a: OWLClassExpression, cls_b: OWLClassExpression):
        """Get an equivalent classes axiom with specified operands and no annotations

        Args:
            cls_a: one class for equivalence
            cls_b: one class for equivalence
        """
        super().__init__([cls_a, cls_b])


class OWLAnnotationAxiom(OWLAxiom, metaclass=ABCMeta):
    """A super interface for annotation axioms."""
    __slots__ = ()
    # TODO: XXX
    pass


class OWLAnnotationProperty(OWLProperty):
    """Represents an AnnotationProperty in the OWL 2 specification."""
    __slots__ = '_iri'

    def __init__(self, iri: IRI):
        """Get a new OWLAnnotationProperty object

        Args:
            iri: new OWLAnnotationProperty IRI
        """
        self._iri = iri

    def get_iri(self) -> IRI:
        # documented in parent
        return self._iri


class OWLAnnotation(OWLObject):
    """Annotations are used in the various types of annotation axioms, which bind annotations to their subjects
    (i.e. axioms or declarations)."""
    __slots__ = '_property', '_value'

    def __init__(self, property: OWLAnnotationProperty, value: OWLAnnotationValue):
        """Gets an annotation

        Args:
            property: the annotation property.
            value: The annotation value.
        """
        self._property = property
        self._value = value

    def get_property(self) -> OWLAnnotationProperty:
        """Gets the property that this annotation acts along.

        Returns:
            The annotation property
        """
        return self._property

    def get_value(self) -> OWLAnnotationValue:
        """Gets the annotation value. The type of value will depend upon the type of the annotation e.g. whether the
        annotation is an OWLLiteral, an IRI or an OWLAnonymousIndividual.

        Returns:
            The annotation value.
        """
        return self._value

    def __eq__(self, other):
        if type(other) is type(self):
            return self._property == other._property and self._value == other._value
        return NotImplemented

    def __hash__(self):
        return hash((self._property, self._value))

    def __repr__(self):
        return f'OWLAnnotation({self._property}, {self._value})'


class OWLAnnotationAssertionAxiom(OWLAnnotationAxiom):
    """Represents AnnotationAssertion axioms in the OWL 2 specification."""
    __slots__ = '_subject', '_annotation'

    def __init__(self, subject: OWLAnnotationSubject, annotation: OWLAnnotation):
        """Get an annotation assertion axiom - with annotations

        Args:
            subject: subject
            annotation: annotation
        """
        assert isinstance(subject, OWLAnnotationSubject)
        assert isinstance(annotation, OWLAnnotation)

        self._subject = subject
        self._annotation = annotation

    def get_subject(self) -> OWLAnnotationSubject:
        """Gets the subject of this object.

        Returns:
            The subject
        """
        return self._subject

    def get_property(self) -> OWLAnnotationProperty:
        """Gets the property.

        Returns:
            The property.
        """
        return self._annotation.get_property()

    def get_value(self) -> OWLAnnotationValue:
        """Gets the annotation value. This is either an IRI, an OWLAnonymousIndividual or an OWLLiteral.

        Returns:
            The annotation value.
        """
        return self._annotation.get_value()

    def __eq__(self, other):
        if type(other) is type(self):
            return self._subject == other._subject and self._annotation == other._annotation
        return NotImplemented

    def __hash__(self):
        return hash((self._subject, self._annotation))

    def __repr__(self):
        return f'OWLAnnotationAssertionAxiom({self._subject}, {self._annotation})'


"""Important constant objects section"""

OWLThing: Final = OWLClass(OWLRDFVocabulary.OWL_THING.get_iri())  #: : :The OWL Class corresponding to owl:Thing
OWLNothing: Final = OWLClass(OWLRDFVocabulary.OWL_NOTHING.get_iri())  #: : :The OWL Class corresponding to owl:Nothing
#: the built in top object property
OWLTopObjectProperty: Final = OWLObjectProperty(OWLRDFVocabulary.OWL_TOP_OBJECT_PROPERTY.get_iri())
#: the built in bottom object property
OWLBottomObjectProperty: Final = OWLObjectProperty(OWLRDFVocabulary.OWL_BOTTOM_OBJECT_PROPERTY.get_iri())
#: the built in top data property
OWLTopDataProperty: Final = OWLDataProperty(OWLRDFVocabulary.OWL_TOP_DATA_PROPERTY.get_iri())
#: the built in bottom data property
OWLBottomDataProperty: Final = OWLDataProperty(OWLRDFVocabulary.OWL_BOTTOM_DATA_PROPERTY.get_iri())

DoubleOWLDatatype: Final = OWLDatatype(XSDVocabulary.DOUBLE)  #: An object representing a double datatype.
IntegerOWLDatatype: Final = OWLDatatype(XSDVocabulary.INTEGER)  #: An object representing an integer datatype.
BooleanOWLDatatype: Final = OWLDatatype(XSDVocabulary.BOOLEAN)  #: An object representing the boolean datatype.
<<<<<<< HEAD
TopDatatype: Final = OWLDatatype(OWLRDFVocabulary.RDFS_LITERAL)  #: The OWL Datatype corresponding to the top data type

NUMERIC_DATATYPES: Set[OWLDatatype] = {DoubleOWLDatatype, IntegerOWLDatatype}
=======
DateOWLDatatype: Final = OWLDatatype(XSDVocabulary.DATE)  #: An object representing the date datatype.
DateTimeOWLDatatype: Final = OWLDatatype(XSDVocabulary.DATE_TIME)  #: An object representing the dateTime datatype.
DurationOWLDatatype: Final = OWLDatatype(XSDVocabulary.DURATION)  #: An object representing the duration datatype.
TopDatatype: Final = OWLDatatype(OWLRDFVocabulary.RDFS_LITERAL)  #: The OWL Datatype corresponding to the top data type
>>>>>>> c0206086
<|MERGE_RESOLUTION|>--- conflicted
+++ resolved
@@ -8,13 +8,9 @@
 
 from abc import ABCMeta, abstractmethod
 from functools import total_ordering
-<<<<<<< HEAD
 from typing import Generic, Iterable, Sequence, Set, TypeVar, Union, Final, Optional, Protocol, ClassVar, List
-=======
-from typing import Generic, Iterable, Sequence, TypeVar, Union, Final, Optional, Protocol, ClassVar, List
 from pandas import Timedelta
 from datetime import datetime, date
->>>>>>> c0206086
 
 from owlapy.vocab import OWLRDFVocabulary, XSDVocabulary, OWLFacet
 from owlapy._utils import MOVE
@@ -2495,13 +2491,9 @@
 DoubleOWLDatatype: Final = OWLDatatype(XSDVocabulary.DOUBLE)  #: An object representing a double datatype.
 IntegerOWLDatatype: Final = OWLDatatype(XSDVocabulary.INTEGER)  #: An object representing an integer datatype.
 BooleanOWLDatatype: Final = OWLDatatype(XSDVocabulary.BOOLEAN)  #: An object representing the boolean datatype.
-<<<<<<< HEAD
-TopDatatype: Final = OWLDatatype(OWLRDFVocabulary.RDFS_LITERAL)  #: The OWL Datatype corresponding to the top data type
-
-NUMERIC_DATATYPES: Set[OWLDatatype] = {DoubleOWLDatatype, IntegerOWLDatatype}
-=======
 DateOWLDatatype: Final = OWLDatatype(XSDVocabulary.DATE)  #: An object representing the date datatype.
 DateTimeOWLDatatype: Final = OWLDatatype(XSDVocabulary.DATE_TIME)  #: An object representing the dateTime datatype.
 DurationOWLDatatype: Final = OWLDatatype(XSDVocabulary.DURATION)  #: An object representing the duration datatype.
 TopDatatype: Final = OWLDatatype(OWLRDFVocabulary.RDFS_LITERAL)  #: The OWL Datatype corresponding to the top data type
->>>>>>> c0206086
+
+NUMERIC_DATATYPES: Set[OWLDatatype] = {DoubleOWLDatatype, IntegerOWLDatatype}