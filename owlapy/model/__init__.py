"""The OWL-APy Model class and method names should match those of OWL API [1]

If OWL API has streaming and getter API, it is enough to provide the streaming API only.

many help texts copied from OWL API

[1] https://github.com/owlcs/owlapi"""

from abc import ABCMeta, abstractmethod
from functools import total_ordering
from typing import Generic, Iterable, Sequence, Set, TypeVar, Union, Final, Optional, Protocol, ClassVar, List
from pandas import Timedelta
from datetime import datetime, date

from owlapy.vocab import OWLRDFVocabulary, XSDVocabulary, OWLFacet
from owlapy._utils import MOVE
from owlapy.model._base import OWLObject, OWLAnnotationObject, OWLAnnotationSubject, OWLAnnotationValue
from owlapy.model._iri import HasIRI, IRI

MOVE(OWLObject, OWLAnnotationObject, OWLAnnotationSubject, OWLAnnotationValue, HasIRI, IRI)

_T = TypeVar('_T')  #:
_C = TypeVar('_C', bound='OWLObject')  #:
<<<<<<< HEAD
Literals = Union['OWLLiteral', int, float, bool, Timedelta, datetime, date, str]  #:
=======
_P = TypeVar('_P', bound='OWLPropertyExpression')  #:
_R = TypeVar('_R', bound='OWLPropertyRange')  #:
Literals = Union['OWLLiteral', int, float, bool, Timedelta, datetime, date]  #:
>>>>>>> a708bc9d


class HasIndex(Protocol):
    """Interface for types with an index; this is used to group objects by type when sorting."""
    type_index: ClassVar[int]  #: index for this type. This is a sorting index for the types.

    def __eq__(self, other): ...


class HasOperands(Generic[_T], metaclass=ABCMeta):
    """An interface to objects that have a collection of operands.

    Args:
        _T: operand type
    """
    __slots__ = ()

    @abstractmethod
    def operands(self) -> Iterable[_T]:
        """Gets the operands - e.g., the individuals in a sameAs axiom, or the classes in an equivalent
        classes axiom.

        Returns:
            The operands.
        """
        pass


class OWLPropertyRange(OWLObject, metaclass=ABCMeta):
    """OWL Objects that can be the ranges of properties"""


class OWLDataRange(OWLPropertyRange, metaclass=ABCMeta):
    """Represents a DataRange in the OWL 2 Specification"""


class OWLClassExpression(OWLPropertyRange):
    """An OWL 2 Class Expression"""
    __slots__ = ()

    @abstractmethod
    def is_owl_thing(self) -> bool:
        """Determines if this expression is the built in class owl:Thing. This method does not determine if the class
        is equivalent to owl:Thing.

        Returns:
            :True if this expression is owl:Thing
        """
        pass

    @abstractmethod
    def is_owl_nothing(self) -> bool:
        """Determines if this expression is the built in class owl:Nothing. This method does not determine if the class
        is equivalent to owl:Nothing.
        """
        pass

    @abstractmethod
    def get_object_complement_of(self) -> 'OWLObjectComplementOf':
        """Gets the object complement of this class expression

        Returns:
            A class expression that is the complement of this class expression.
        """
        pass

    @abstractmethod
    def get_nnf(self) -> 'OWLClassExpression':
        """Gets the negation normal form of the complement of this expression.

        Returns:
            A expression that represents the NNF of the complement of this expression.
        """
        pass


class OWLAnonymousClassExpression(OWLClassExpression, metaclass=ABCMeta):
    """A Class Expression which is not a named Class"""

    def is_owl_nothing(self) -> bool:
        # documented in parent
        return False

    def is_owl_thing(self) -> bool:
        # documented in parent
        return False

    def get_object_complement_of(self) -> 'OWLObjectComplementOf':
        # documented in parent
        return OWLObjectComplementOf(self)

    def get_nnf(self) -> 'OWLClassExpression':
        # documented in parent
        from owlapy.util import NNF
        return NNF().get_class_nnf(self)


class OWLBooleanClassExpression(OWLAnonymousClassExpression, metaclass=ABCMeta):
    __slots__ = ()
    pass


class OWLObjectComplementOf(OWLBooleanClassExpression, HasOperands[OWLClassExpression]):
    """Represents an ObjectComplementOf class expression in the OWL 2 Specification."""
    __slots__ = '_operand'
    type_index: Final = 3003

    _operand: OWLClassExpression

    def __init__(self, op: OWLClassExpression):
        """
        Args:
            op: class expression to complement
        """
        self._operand = op

    def get_operand(self) -> OWLClassExpression:
        """
        Returns:
            the wrapped expression
        """
        return self._operand

    def operands(self) -> Iterable[OWLClassExpression]:
        # documented in parent
        yield self._operand

    def __repr__(self):
        return f"OWLObjectComplementOf({repr(self._operand)})"

    def __eq__(self, other):
        if type(other) is type(self):
            return self._operand == other._operand
        return NotImplemented

    def __hash__(self):
        return hash(self._operand)


class OWLNamedObject(OWLObject, HasIRI, metaclass=ABCMeta):
    """Represents a named object for example, class, property, ontology etc. - i.e. anything that has an
     IRI as its name."""
    __slots__ = ()

    _iri: IRI

    def __eq__(self, other):
        if type(other) is type(self):
            return self._iri == other._iri
        return NotImplemented

    def __lt__(self, other):
        if type(other) is type(self):
            return self._iri.as_str() < other._iri.as_str()
        return NotImplemented

    def __hash__(self):
        return hash(self._iri)

    def __repr__(self):
        return f"{type(self).__name__}({repr(self._iri)})"

    pass


class OWLEntity(OWLNamedObject, metaclass=ABCMeta):
    """Represents Entities in the OWL 2 Specification."""
    __slots__ = ()

    def to_string_id(self) -> str:
        return self.get_iri().as_str()

    def is_anonymous(self) -> bool:
        return False

    pass


class OWLClass(OWLClassExpression, OWLEntity):
    """An OWL 2 named Class"""
    __slots__ = '_iri', '_is_nothing', '_is_thing'
    type_index: Final = 1001

    _iri: IRI
    _is_nothing: bool
    _is_thing: bool

    def __init__(self, iri: IRI):
        """Gets an instance of OWLClass that has the specified IRI.

        Args:
            iri: The IRI.
        """
        self._is_nothing = iri.is_nothing()
        self._is_thing = iri.is_thing()
        self._iri = iri

    def get_iri(self) -> IRI:
        # documented in parent
        return self._iri

    def is_owl_thing(self) -> bool:
        # documented in parent
        return self._is_thing

    def is_owl_nothing(self) -> bool:
        # documented in parent
        return self._is_nothing

    def get_object_complement_of(self) -> OWLObjectComplementOf:
        # documented in parent
        return OWLObjectComplementOf(self)

    def get_nnf(self) -> 'OWLClass':
        # documented in parent
        return self


class OWLPropertyExpression(OWLObject, metaclass=ABCMeta):
    """Represents a property or possibly the inverse of a property."""
    __slots__ = ()

    def is_data_property_expression(self) -> bool:
        """
        Returns:
            True if this is a data property
        """
        return False

    def is_object_property_expression(self) -> bool:
        """
        Returns:
            True if this is an object property
        """
        return False

    def is_owl_top_object_property(self) -> bool:
        """Determines if this is the owl:topObjectProperty.

        Returns:
            :True if this property is the owl:topObjectProperty
        """
        return False

    def is_owl_top_data_property(self) -> bool:
        """Determines if this is the owl:topDataProperty.

        Returns:
            :True if this property is the owl:topDataProperty
        """
        return False


class OWLRestriction(OWLAnonymousClassExpression):
    """Represents a Object Property Restriction or Data Property Restriction in the OWL 2 specification."""
    __slots__ = ()

    @abstractmethod
    def get_property(self) -> OWLPropertyExpression:
        """
        Returns:
            property being restricted
        """
        pass

    def is_data_restriction(self) -> bool:
        """Determines if this is a data restriction

        Returns:
            True if this is a data restriction
        """
        return False

    def is_object_restriction(self) -> bool:
        """Determines if this is an object restriction

        Returns:
            True if this is an object restriction
        """
        return False


class OWLObjectPropertyExpression(OWLPropertyExpression):
    __slots__ = ()

    @abstractmethod
    def get_inverse_property(self) -> 'OWLObjectPropertyExpression':
        """Obtains the property that corresponds to the inverse of this property.

        Returns:
            The inverse of this property. Note that this property will not necessarily be in the simplest form.
        """
        pass

    @abstractmethod
    def get_named_property(self) -> 'OWLObjectProperty':
        """Get the named object property used in this property expression.

        Returns:
            P if this expression is either inv(P) or P.
        """
        pass

    def is_object_property_expression(self) -> bool:
        # documented in parent
        return True


class OWLDataPropertyExpression(OWLPropertyExpression, metaclass=ABCMeta):
    """A high level interface to describe different types of data properties."""
    __slots__ = ()

    def is_data_property_expression(self):
        # documented in parent
        return True


class OWLProperty(OWLPropertyExpression, OWLEntity, metaclass=ABCMeta):
    """A marker interface for properties that aren't expression i.e. named properties. By definition, properties
    are either data properties or object properties."""
    __slots__ = ()
    pass


class OWLDataProperty(OWLDataPropertyExpression, OWLProperty):
    """Represents a Data Property in the OWL 2 Specification."""
    __slots__ = '_iri'
    type_index: Final = 1004

    _iri: IRI

    def __init__(self, iri: IRI):
        """Gets an instance of OWLDataProperty that has the specified IRI.

        Args:
            iri: The IRI.
        """
        self._iri = iri

    def get_iri(self) -> IRI:
        # documented in parent
        return self._iri

    def is_owl_top_data_property(self) -> bool:
        # documented in parent
        return self.get_iri() == OWLRDFVocabulary.OWL_TOP_DATA_PROPERTY.get_iri()


class OWLObjectProperty(OWLObjectPropertyExpression, OWLProperty):
    """Represents an Object Property in the OWL 2 Specification."""
    __slots__ = '_iri'
    type_index: Final = 1002

    _iri: IRI

    def get_named_property(self) -> 'OWLObjectProperty':
        # documented in parent
        return self

    def __init__(self, iri: IRI):
        """Gets an instance of OWLObjectProperty that has the specified IRI.

        Args:
            iri: The IRI.
        """
        self._iri = iri

    def get_inverse_property(self) -> 'OWLObjectInverseOf':
        # documented in parent
        return OWLObjectInverseOf(self)

    def get_iri(self) -> IRI:
        # documented in parent
        return self._iri

    def is_owl_top_object_property(self) -> bool:
        # documented in parent
        return self.get_iri() == OWLRDFVocabulary.OWL_TOP_OBJECT_PROPERTY.get_iri()


class OWLObjectInverseOf(OWLObjectPropertyExpression):
    """Represents the inverse of a property expression (ObjectInverseOf). This can be used to refer to the inverse of
    a property, without actually naming the property. For example, consider the property hasPart, the inverse property
    of hasPart (isPartOf) can be referred to using this interface inverseOf(hasPart), which can be used in
    restrictions e.g. inverseOf(hasPart) some Car refers to the set of things that are part of at least one car."""
    __slots__ = '_inverse_property'
    type_index: Final = 1003

    _inverse_property: OWLObjectProperty

    def __init__(self, property: OWLObjectProperty):
        """Gets the inverse of an object property.

        Args:
            property: The property of which the inverse will be returned
        """
        self._inverse_property = property

    def get_inverse(self) -> OWLObjectProperty:
        """Gets the property expression that this is the inverse of.

        Returns:
            The object property expression such that this object property expression is an inverse of it.
        """
        return self._inverse_property

    def get_inverse_property(self) -> OWLObjectProperty:
        # documented in parent
        return self.get_inverse()

    def get_named_property(self) -> OWLObjectProperty:
        # documented in parent
        return self._inverse_property

    def __repr__(self):
        return f"OWLObjectInverseOf({repr(self._inverse_property)})"

    def __eq__(self, other):
        if type(other) is type(self):
            return self._inverse_property == other._inverse_property
        return NotImplemented

    def __hash__(self):
        return hash(self._inverse_property)


class OWLDataRestriction(OWLRestriction, metaclass=ABCMeta):
    """Represents a Data Property Restriction in the OWL 2 specification."""
    __slots__ = ()

    def is_data_restriction(self) -> bool:
        # documented in parent
        return True

    pass


class OWLObjectRestriction(OWLRestriction, metaclass=ABCMeta):
    """Represents a Object Property Restriction in the OWL 2 specification."""
    __slots__ = ()

    def is_object_restriction(self) -> bool:
        # documented in parent
        return True

    @abstractmethod
    def get_property(self) -> OWLObjectPropertyExpression:
        # documented in parent
        pass


class HasFiller(Generic[_T], metaclass=ABCMeta):
    """An interface to objects that have a filler.

    Args:
        _T: filler type
    """
    __slots__ = ()

    @abstractmethod
    def get_filler(self) -> _T:
        """Gets the filler for this restriction. In the case of an object restriction this will be an individual, in
        the case of a data restriction this will be a constant (data value). For quantified restriction this will be
        a class expression or a data range.

        Returns:
            the value
        """
        pass


class OWLHasValueRestriction(Generic[_T], OWLRestriction, HasFiller[_T], metaclass=ABCMeta):
    """OWLHasValueRestriction.

    Args:
        _T: the value type
    """
    __slots__ = ()

    _v: _T

    def __init__(self, value: _T):
        self._v = value

    def __eq__(self, other):
        if type(other) is type(self):
            return self._v == other._v
        return NotImplemented

    def __hash__(self):
        return hash(self._v)

    def get_filler(self) -> _T:
        # documented in parent
        return self._v


class OWLQuantifiedRestriction(Generic[_T], OWLRestriction, HasFiller[_T], metaclass=ABCMeta):
    """A quantified restriction.

    Args:
        _T: value type
    """
    __slots__ = ()
    pass


class OWLQuantifiedObjectRestriction(OWLQuantifiedRestriction[OWLClassExpression], OWLObjectRestriction,
                                     metaclass=ABCMeta):
    """A quantified object restriction."""
    __slots__ = ()

    _filler: OWLClassExpression

    def __init__(self, filler: OWLClassExpression):
        self._filler = filler

    def get_filler(self) -> OWLClassExpression:
        # documented in parent (HasFiller)
        return self._filler


class OWLObjectSomeValuesFrom(OWLQuantifiedObjectRestriction):
    """Represents an ObjectSomeValuesFrom class expression in the OWL 2 Specification."""
    __slots__ = '_property', '_filler'
    type_index: Final = 3005

    def __init__(self, property: OWLObjectPropertyExpression, filler: OWLClassExpression):
        """Gets an OWLObjectSomeValuesFrom restriction

        Args:
            property: The object property that the restriction acts along.
            filler: The class expression that is the filler.

        Returns:
            An OWLObjectSomeValuesFrom restriction along the specified property with the specified filler
        """
        super().__init__(filler)
        self._property = property

    def __repr__(self):
        return f"OWLObjectSomeValuesFrom(property={repr(self._property)},filler={repr(self._filler)})"

    def __eq__(self, other):
        if type(other) is type(self):
            return self._filler == other._filler and self._property == other._property
        return NotImplemented

    def __hash__(self):
        return hash((self._filler, self._property))

    def get_property(self) -> OWLObjectPropertyExpression:
        # documented in parent
        return self._property


class OWLObjectAllValuesFrom(OWLQuantifiedObjectRestriction):
    """Represents an ObjectAllValuesFrom class expression in the OWL 2 Specification."""
    __slots__ = '_property', '_filler'
    type_index: Final = 3006

    def __init__(self, property: OWLObjectPropertyExpression, filler: OWLClassExpression):
        super().__init__(filler)
        self._property = property

    def __repr__(self):
        return f"OWLObjectAllValuesFrom(property={repr(self._property)},filler={repr(self._filler)})"

    def __eq__(self, other):
        if type(other) is type(self):
            return self._filler == other._filler and self._property == other._property
        return NotImplemented

    def __hash__(self):
        return hash((self._filler, self._property))

    def get_property(self) -> OWLObjectPropertyExpression:
        # documented in parent
        return self._property


class OWLNaryBooleanClassExpression(OWLBooleanClassExpression, HasOperands[OWLClassExpression]):
    """OWLNaryBooleanClassExpression."""
    __slots__ = ()

    _operands: Sequence[OWLClassExpression]

    def __init__(self, operands: Iterable[OWLClassExpression]):
        """
        Args:
            operands: class expressions
        """
        self._operands = tuple(operands)

    def operands(self) -> Iterable[OWLClassExpression]:
        # documented in parent
        yield from self._operands

    def __repr__(self):
        return f'{type(self).__name__}({repr(self._operands)})'

    def __eq__(self, other):
        if type(other) == type(self):
            return self._operands == other._operands
        return NotImplemented

    def __hash__(self):
        return hash(self._operands)


class OWLObjectUnionOf(OWLNaryBooleanClassExpression):
    """Represents an ObjectUnionOf class expression in the OWL 2 Specification."""
    __slots__ = '_operands'
    type_index: Final = 3002

    _operands: Sequence[OWLClassExpression]


class OWLObjectIntersectionOf(OWLNaryBooleanClassExpression):
    """Represents an OWLObjectIntersectionOf class expression in the OWL 2 Specification."""
    __slots__ = '_operands'
    type_index: Final = 3001

    _operands: Sequence[OWLClassExpression]


class HasCardinality(metaclass=ABCMeta):
    """An interface to objects that have a cardinality."""
    __slots__ = ()

    @abstractmethod
    def get_cardinality(self) -> int:
        """Gets the cardinality of a restriction.

        Returns:
            The cardinality. A non-negative integer.
        """
        pass


_F = TypeVar('_F', bound=OWLPropertyRange)  #:


class OWLCardinalityRestriction(Generic[_F], OWLQuantifiedRestriction[_F], HasCardinality, metaclass=ABCMeta):
    """.

    Args:
        _F: type of filler
    """
    __slots__ = ()

    _cardinality: int
    _filler: _F

    def __init__(self, cardinality: int, filler: _F):
        self._cardinality = cardinality
        self._filler = filler

    def get_cardinality(self) -> int:
        # documented in parent
        return self._cardinality

    def get_filler(self) -> _F:
        # documented in parent
        return self._filler


class OWLObjectCardinalityRestriction(OWLCardinalityRestriction[OWLClassExpression], OWLQuantifiedObjectRestriction):
    __slots__ = ()

    _property: OWLObjectPropertyExpression

    @abstractmethod
    def __init__(self, cardinality: int, property: OWLObjectPropertyExpression, filler: OWLClassExpression):
        super().__init__(cardinality, filler)
        self._property = property

    def get_property(self) -> OWLObjectPropertyExpression:
        # documented in parent
        return self._property

    def __repr__(self):
        return f"{type(self).__name__}(" \
               f"property={repr(self.get_property())},{self.get_cardinality()},filler={repr(self.get_filler())})"

    def __eq__(self, other):
        if type(other) == type(self):
            return self._property == other._property \
                   and self._cardinality == other._cardinality \
                   and self._filler == other._filler
        return NotImplemented

    def __hash__(self):
        return hash((self._property, self._cardinality, self._filler))


class OWLObjectMinCardinality(OWLObjectCardinalityRestriction):
    """Represents a ObjectMinCardinality restriction in the OWL 2 Specification."""
    __slots__ = '_cardinality', '_filler', '_property'
    type_index: Final = 3008

    def __init__(self, cardinality: int, property: OWLObjectPropertyExpression, filler: OWLClassExpression):
        """
        Args:
            cardinality: Cannot be negative.
            property: The property that the restriction acts along.
            filler: class expression for restriction

        Returns:
            an ObjectMinCardinality on the specified property
        """
        super().__init__(cardinality, property, filler)


class OWLObjectMaxCardinality(OWLObjectCardinalityRestriction):
    """Represents a ObjectMaxCardinality restriction in the OWL 2 Specification."""
    __slots__ = '_cardinality', '_filler', '_property'
    type_index: Final = 3010

    def __init__(self, cardinality: int, property: OWLObjectPropertyExpression, filler: OWLClassExpression):
        """
        Args:
            cardinality: Cannot be negative.
            property: The property that the restriction acts along.
            filler: class expression for restriction

        Returns:
            an ObjectMaxCardinality on the specified property
        """
        super().__init__(cardinality, property, filler)


class OWLObjectExactCardinality(OWLObjectCardinalityRestriction):
    """Represents an ObjectExactCardinality  restriction in the OWL 2 Specification."""
    __slots__ = '_cardinality', '_filler', '_property'
    type_index: Final = 3009

    def __init__(self, cardinality: int, property: OWLObjectPropertyExpression, filler: OWLClassExpression):
        """
        Args:
            cardinality: Cannot be negative.
            property: The property that the restriction acts along.
            filler: class expression for restriction

        Returns:
            an ObjectExactCardinality on the specified property
        """
        super().__init__(cardinality, property, filler)

    def as_intersection_of_min_max(self) -> OWLObjectIntersectionOf:
        """Obtains an equivalent form that is a conjunction of a min cardinality and max cardinality restriction.

        Returns:
            The semantically equivalent but structurally simpler form (= 1 R C) = >= 1 R C and <= 1 R C
        """
        args = self.get_cardinality(), self.get_property(), self.get_filler()
        return OWLObjectIntersectionOf((OWLObjectMinCardinality(*args), OWLObjectMaxCardinality(*args)))


class OWLObjectHasSelf(OWLObjectRestriction):
    """Represents an ObjectHasSelf class expression in the OWL 2 Specification."""
    __slots__ = '_property'
    type_index: Final = 3011

    _property: OWLObjectPropertyExpression

    def __init__(self, property: OWLObjectPropertyExpression):
        """Object has self restriction

        Args:
            property: The property that the restriction acts along.

        Returns:
            a ObjectHasSelf class expression on the specified property
        """
        self._property = property

    def get_property(self) -> OWLObjectPropertyExpression:
        # documented in parent
        return self._property

    def __eq__(self, other):
        if type(other) == type(self):
            return self._property == other._property
        return NotImplemented

    def __hash__(self):
        return hash(self._property)

    def __repr__(self):
        return f'OWLObjectHasSelf({self._property})'


class OWLIndividual(OWLObject, metaclass=ABCMeta):
    """Represents a named or anonymous individual."""
    __slots__ = ()
    pass


class OWLObjectHasValue(OWLHasValueRestriction[OWLIndividual], OWLObjectRestriction):
    """Represents an ObjectHasValue class expression in the OWL 2 Specification."""
    __slots__ = '_property', '_v'
    type_index: Final = 3007

    _property: OWLObjectPropertyExpression
    _v: OWLIndividual

    def __init__(self, property: OWLObjectPropertyExpression, individual: OWLIndividual):
        """
        Args:
            property: The property that the restriction acts along.
            individual: individual for restriction

        Returns:
            a HasValue restriction with specified property and value
        """
        super().__init__(individual)
        self._property = property

    def get_property(self) -> OWLObjectPropertyExpression:
        # documented in parent
        return self._property

    def as_some_values_from(self) -> OWLClassExpression:
        """A convenience method that obtains this restriction as an existential restriction with a nominal filler.

        Returns:
            The existential equivalent of this value restriction. simp(HasValue(p a)) = some(p {a})
        """
        return OWLObjectSomeValuesFrom(self.get_property(), OWLObjectOneOf(self.get_filler()))

    def __repr__(self):
        return f'OWLObjectHasValue(property={self.get_property()}, individual={self._v})'


class OWLObjectOneOf(OWLAnonymousClassExpression, HasOperands[OWLIndividual]):
    """Represents an ObjectOneOf class expression in the OWL 2 Specification."""
    __slots__ = '_values'
    type_index: Final = 3004

    def __init__(self, values: Union[OWLIndividual, Iterable[OWLIndividual]]):
        if isinstance(values, OWLIndividual):
            self._values = values,
        else:
            for _ in values:
                assert isinstance(_, OWLIndividual)
            self._values = tuple(values)

    def individuals(self) -> Iterable[OWLIndividual]:
        """Gets the individuals that are in the oneOf. These individuals represent the exact instances (extension)
         of this class expression.

         Returns:
             The individuals that are the values of this {@code ObjectOneOf} class expression.
        """
        yield from self._values

    def operands(self) -> Iterable[OWLIndividual]:
        # documented in parent
        yield from self.individuals()

    def as_object_union_of(self) -> OWLClassExpression:
        """Simplifies this enumeration to a union of singleton nominals.

        Returns:
            This enumeration in a more standard DL form.
            simp({a}) = {a} simp({a0, ... , {an}) = unionOf({a0}, ... , {an})
        """
        if len(self._values) == 1:
            return self
        return OWLObjectUnionOf(map(lambda _: OWLObjectOneOf(_), self.individuals()))

    def __hash__(self):
        return hash(self._values)

    def __eq__(self, other):
        if type(other) == type(self):
            return self._values == other._values
        return NotImplemented

    def __repr__(self):
        return f'OWLObjectOneOf({self._values})'


class OWLNamedIndividual(OWLIndividual, OWLEntity):
    """Represents a Named Individual in the OWL 2 Specification."""
    __slots__ = '_iri'
    type_index: Final = 1005

    _iri: IRI

    def __init__(self, iri: IRI):
        """Gets an instance of OWLNamedIndividual that has the specified IRI.

        Args:
            iri: The IRI.

        Returns:
            An OWLNamedIndividual that has the specified IRI.
        """
        self._iri = iri

    def get_iri(self) -> IRI:
        # documented in parent
        return self._iri


_M = TypeVar('_M', bound='OWLOntologyManager')  #:


class OWLOntologyID:
    """An object that identifies an ontology. Since OWL 2, ontologies do not have to have an ontology IRI, or if they
    have an ontology IRI then they can optionally also have a version IRI. Instances of this OWLOntologyID class bundle
    identifying information of an ontology together. If an ontology doesn't have an ontology IRI then we say that it is
    "anonymous".
    """
    __slots__ = '_ontology_iri', '_version_iri'

    _ontology_iri: Optional[IRI]
    _version_iri: Optional[IRI]

    def __init__(self, ontology_iri: Optional[IRI] = None, version_iri: Optional[IRI] = None):
        """Constructs an ontology identifier specifying the ontology IRI and version IRI.

        Args:
            ontology_iri: The ontology IRI (optional)
            version_iri: The version IRI (must be None if no ontology_iri is provided)
        """
        self._ontology_iri = ontology_iri
        self._version_iri = version_iri

    def get_ontology_iri(self) -> Optional[IRI]:
        """Gets the ontology IRI.

        Returns:
            Ontology IRI. If the ontology is anonymous, it will return None
        """
        return self._ontology_iri

    def get_version_iri(self) -> Optional[IRI]:
        """Gets the version IRI.

        Returns:
            Version IRI or None
        """
        return self._version_iri

    def get_default_document_iri(self) -> Optional[IRI]:
        """Gets the IRI which is used as a default for the document that contain a representation of an ontology with
        this ID. This will be the version IRI if there is an ontology IRI and version IRI, else it will be the ontology
        IRI if there is an ontology IRI but no version IRI, else it will be None if there is no ontology IRI. See
        Ontology Documents in the OWL 2 Structural Specification.

        Returns:
            the IRI that can be used as a default for an ontology document, or None.
        """
        if self._ontology_iri is not None:
            if self._version_iri is not None:
                return self._version_iri
        return self._ontology_iri

    def is_anonymous(self) -> bool:
        return self._ontology_iri is None

    def __repr__(self):
        return f"OWLOntologyID({repr(self._ontology_iri)}, {repr(self._version_iri)})"

    def __eq__(self, other):
        if type(other) is type(self):
            return self._ontology_iri == other._ontology_iri and self._version_iri == other._version_iri
        return NotImplemented


class OWLAxiom(OWLObject, metaclass=ABCMeta):
    """Represents Axioms in the OWL 2 Specification.

    An OWL ontology contains a set of axioms. These axioms can be annotation axioms, declaration axioms, imports axioms
    or logical axioms
    """
    __slots__ = '_annotations'

    _annotations: Optional[List['OWLAnnotation']]

    def __init__(self, annotations: Optional[Iterable['OWLAnnotation']] = None):
        if annotations is not None:
            self._annotations = list(annotations)

    def annotations(self) -> Optional[List['OWLAnnotation']]:
        return self._annotations

    def is_annotated(self) -> bool:
        return self._annotations is not None and len(self._annotations) > 0

    def is_logical_axiom(self) -> bool:
        return False
    # TODO: XXX


class OWLDatatype(OWLEntity, OWLDataRange):
    """Represents a Datatype (named data range) in the OWL 2 Specification."""
    __slots__ = '_iri'

    type_index: Final = 4001

    _iri: IRI

    def __init__(self, iri: Union[IRI, HasIRI]):
        """Gets an instance of OWLDatatype that has the specified IRI.

        Args:
            iri: The IRI.
        """
        if isinstance(iri, HasIRI):
            self._iri = iri.get_iri()
        else:
            assert isinstance(iri, IRI)
            self._iri = iri

    def get_iri(self) -> 'IRI':
        # documented in parent
        return self._iri


class OWLDatatypeRestriction(OWLDataRange):
    """Represents a DatatypeRestriction data range in the OWL 2 Specification."""
    __slots__ = '_type', '_facet_restrictions'

    type_index: Final = 4006

    _type: OWLDatatype
    _facet_restrictions: Sequence['OWLFacetRestriction']

    def __init__(self, type_: OWLDatatype, facet_restrictions: Union['OWLFacetRestriction',
                                                                     Iterable['OWLFacetRestriction']]):
        self._type = type_
        if isinstance(facet_restrictions, OWLFacetRestriction):
            facet_restrictions = facet_restrictions,
        self._facet_restrictions = tuple(facet_restrictions)

    def get_datatype(self) -> OWLDatatype:
        return self._type

    def get_facet_restrictions(self) -> Sequence['OWLFacetRestriction']:
        return self._facet_restrictions

    def __eq__(self, other):
        if type(other) is type(self):
            return self._type == other._type \
                   and self._facet_restrictions == other._facet_restrictions
        return NotImplemented

    def __hash__(self):
        return hash((self._type, self._facet_restrictions))

    def __repr__(self):
        return f'OWLDatatypeRestriction({repr(self._type)}, {repr(self._facet_restrictions)})'


class OWLFacetRestriction(OWLObject):
    """A facet restriction is used to restrict a particular datatype."""

    __slots__ = '_facet', '_literal'

    type_index: Final = 4007

    _facet: OWLFacet
    _literal: 'OWLLiteral'

    def __init__(self, facet: OWLFacet, literal: Literals):
        self._facet = facet
        if isinstance(literal, OWLLiteral):
            self._literal = literal
        else:
            self._literal = OWLLiteral(literal)

    def get_facet(self) -> OWLFacet:
        return self._facet

    def get_facet_value(self) -> 'OWLLiteral':
        return self._literal

    def __eq__(self, other):
        if type(other) is type(self):
            return self._facet == other._facet and self._literal == other._literal
        return NotImplemented

    def __hash__(self):
        return hash((self._facet, self._literal))

    def __repr__(self):
        return f'OWLFacetRestriction({self._facet}, {repr(self._literal)})'


class OWLLiteral(OWLAnnotationValue, metaclass=ABCMeta):
    """Represents a Literal in the OWL 2 Specification."""
    __slots__ = ()

    type_index: Final = 4008

    def __new__(cls, value):
        """Convenience method that obtains a literal

        Args:
            value: The value of the literal
        """
        if isinstance(value, bool):
            return super().__new__(_OWLLiteralImplBoolean)
        elif isinstance(value, int):
            return super().__new__(_OWLLiteralImplInteger)
        elif isinstance(value, float):
            return super().__new__(_OWLLiteralImplDouble)
        elif isinstance(value, str):
            return super().__new__(_OWLLiteralImplString)
        elif isinstance(value, date):
            return super().__new__(_OWLLiteralImplDate)
        elif isinstance(value, datetime):
            return super().__new__(_OWLLiteralImplDateTime)
        elif isinstance(value, Timedelta):
            return super().__new__(_OWLLiteralImplDuration)
        # TODO XXX
        raise NotImplementedError(value)

    def get_literal(self) -> str:
        """Gets the lexical value of this literal. Note that the language tag is not included.

        Returns:
            The lexical value of this literal.
        """
        return str(self._v)

    def is_boolean(self) -> bool:
        """Whether this literal is typed as boolean"""
        return False

    def parse_boolean(self) -> bool:
        """Parses the lexical value of this literal into a bool. The lexical value of this literal should be in the
        lexical space of the boolean datatype ("http://www.w3.org/2001/XMLSchema#boolean").

        Returns:
            A bool value that is represented by this literal.
        """
        raise ValueError

    def is_double(self) -> bool:
        """Whether this literal is typed as double"""
        return False

    def parse_double(self) -> float:
        """Parses the lexical value of this literal into a double. The lexical value of this literal should be in the
        lexical space of the double datatype ("http://www.w3.org/2001/XMLSchema#double").

        Returns:
            A double value that is represented by this literal.
        """
        raise ValueError

    def is_integer(self) -> bool:
        """Whether this literal is typed as integer"""
        return False

    def parse_integer(self) -> int:
        """Parses the lexical value of this literal into an integer. The lexical value of this literal should be in the
        lexical space of the integer datatype ("http://www.w3.org/2001/XMLSchema#integer").

        Returns:
            An integer value that is represented by this literal.
        """
        raise ValueError

    def is_string(self) -> bool:
        """Whether this literal is typed as string"""
        return False

    def parse_string(self) -> str:
        """Parses the lexical value of this literal into a string. The lexical value of this literal should be in the
        lexical space of the string datatype ("http://www.w3.org/2001/XMLSchema#string").

        Returns:
            A string value that is represented by this literal.
        """
        raise ValueError

    def is_date(self) -> bool:
        """Whether this literal is typed as date"""
        return False

    def parse_date(self) -> date:
        """Parses the lexical value of this literal into a date. The lexical value of this literal should be in the
        lexical space of the date datatype ("http://www.w3.org/2001/XMLSchema#date").

        Returns:
            A date value that is represented by this literal.
        """
        raise ValueError

    def is_datetime(self) -> bool:
        """Whether this literal is typed as dateTime"""
        return False

    def parse_datetime(self) -> datetime:
        """Parses the lexical value of this literal into a datetime. The lexical value of this literal should be in the
        lexical space of the dateTime datatype ("http://www.w3.org/2001/XMLSchema#dateTime").

        Returns:
            A datetime value that is represented by this literal.
        """
        raise ValueError

    def is_duration(self) -> bool:
        """Whether this literal is typed as duration"""
        return False

    def parse_duration(self) -> Timedelta:
        """Parses the lexical value of this literal into a Timedelta. The lexical value of this literal should be in the
        lexical space of the duration datatype ("http://www.w3.org/2001/XMLSchema#duration").

        Returns:
            A Timedelta value that is represented by this literal.
        """
        raise ValueError

    # noinspection PyMethodMayBeStatic
    def is_literal(self) -> bool:
        # documented in parent
        return True

    def as_literal(self) -> 'OWLLiteral':
        # documented in parent
        return self

    def to_python(self) -> Literals:
        return self._v

    @abstractmethod
    def get_datatype(self) -> OWLDatatype:
        """Gets the OWLDatatype which types this literal.

        Returns:
            The OWLDatatype that types this literal.
        """
        pass


@total_ordering
class _OWLLiteralImplDouble(OWLLiteral):
    __slots__ = '_v'

    _v: float

    def __init__(self, value):
        assert isinstance(value, float)
        self._v = value

    def __eq__(self, other):
        if type(other) is type(self):
            return self._v == other._v
        return NotImplemented

    def __lt__(self, other):
        if type(other) is type(self):
            return self._v < other._v
        return NotImplemented

    def __hash__(self):
        return hash(self._v)

    def __repr__(self):
        return f'OWLLiteral({self._v})'

    def is_double(self) -> bool:
        return True

    def parse_double(self) -> float:
        # documented in parent
        return self._v

    # noinspection PyMethodMayBeStatic
    def get_datatype(self) -> OWLDatatype:
        # documented in parent
        return DoubleOWLDatatype


@total_ordering
class _OWLLiteralImplInteger(OWLLiteral):
    __slots__ = '_v'

    _v: int

    def __init__(self, value):
        assert isinstance(value, int)
        self._v = value

    def __eq__(self, other):
        if type(other) is type(self):
            return self._v == other._v
        return NotImplemented

    def __lt__(self, other):
        if type(other) is type(self):
            return self._v < other._v
        return NotImplemented

    def __hash__(self):
        return hash(self._v)

    def __repr__(self):
        return f'OWLLiteral({self._v})'

    def is_integer(self) -> bool:
        return True

    def parse_integer(self) -> int:
        # documented in parent
        return self._v

    # noinspection PyMethodMayBeStatic
    def get_datatype(self) -> OWLDatatype:
        # documented in parent
        return IntegerOWLDatatype


class _OWLLiteralImplBoolean(OWLLiteral):
    __slots__ = '_v'

    _v: bool

    def __init__(self, value):
        assert isinstance(value, bool)
        self._v = value

    def __eq__(self, other):
        if type(other) is type(self):
            return self._v == other._v
        return NotImplemented

    def __hash__(self):
        return hash(self._v)

    def __repr__(self):
        return f'OWLLiteral({self._v})'

    def is_boolean(self) -> bool:
        return True

    def parse_boolean(self) -> bool:
        # documented in parent
        return self._v

    # noinspection PyMethodMayBeStatic
    def get_datatype(self) -> OWLDatatype:
        # documented in parent
        return BooleanOWLDatatype


@total_ordering
class _OWLLiteralImplString(OWLLiteral):
    __slots__ = '_v'

    _v: str

    def __init__(self, value):
        assert isinstance(value, str)
        self._v = value

    def __eq__(self, other):
        if type(other) is type(self):
            return self._v == other._v
        return NotImplemented

    def __lt__(self, other):
        if type(other) is type(self):
            return self._v < other._v
        return NotImplemented

    def __hash__(self):
        return hash(self._v)

    def __repr__(self):
        return f'OWLLiteral({self._v})'

    def is_string(self) -> bool:
        return True

    def parse_string(self) -> str:
        # documented in parent
        return self._v

    # noinspection PyMethodMayBeStatic
    def get_datatype(self) -> OWLDatatype:
        # documented in parent
        return StringOWLDatatype


@total_ordering
class _OWLLiteralImplDate(OWLLiteral):
    __slots__ = '_v'

    _v: date

    def __init__(self, value):
        assert isinstance(value, date)
        self._v = value

    def __eq__(self, other):
        if type(other) is type(self):
            return self._v == other._v
        return NotImplemented

    def __lt__(self, other):
        if type(other) is type(self):
            return self._v < other._v
        return NotImplemented

    def __hash__(self):
        return hash(self._v)

    def __repr__(self):
        return f'OWLLiteral({self._v})'

    def is_date(self) -> bool:
        return True

    def parse_date(self) -> date:
        # documented in parent
        return self._v

    # noinspection PyMethodMayBeStatic
    def get_datatype(self) -> OWLDatatype:
        # documented in parent
        return DateOWLDatatype


@total_ordering
class _OWLLiteralImplDateTime(OWLLiteral):
    __slots__ = '_v'

    _v: datetime

    def __init__(self, value):
        assert isinstance(value, datetime)
        self._v = value

    def __eq__(self, other):
        if type(other) is type(self):
            return self._v == other._v
        return NotImplemented

    def __lt__(self, other):
        if type(other) is type(self):
            return self._v < other._v
        return NotImplemented

    def __hash__(self):
        return hash(self._v)

    def __repr__(self):
        return f'OWLLiteral({self._v})'

    def is_datetime(self) -> bool:
        return True

    def parse_datetime(self) -> datetime:
        # documented in parent
        return self._v

    # noinspection PyMethodMayBeStatic
    def get_datatype(self) -> OWLDatatype:
        # documented in parent
        return DateTimeOWLDatatype


@total_ordering
class _OWLLiteralImplDuration(OWLLiteral):
    __slots__ = '_v'

    _v: Timedelta

    def __init__(self, value):
        assert isinstance(value, Timedelta)
        self._v = value

    def __eq__(self, other):
        if type(other) is type(self):
            return self._v == other._v
        return NotImplemented

    def __lt__(self, other):
        if type(other) is type(self):
            return self._v < other._v
        return NotImplemented

    def __hash__(self):
        return hash(self._v)

    def __repr__(self):
        return f'OWLLiteral({self._v})'

    def is_duration(self) -> bool:
        return True

    def parse_duration(self) -> Timedelta:
        # documented in parent
        return self._v

    # noinspection PyMethodMayBeStatic
    def get_datatype(self) -> OWLDatatype:
        # documented in parent
        return DurationOWLDatatype


class OWLQuantifiedDataRestriction(OWLQuantifiedRestriction[OWLDataRange],
                                   OWLDataRestriction, metaclass=ABCMeta):
    """A quantified data restriction."""
    __slots__ = ()

    _filler: OWLDataRange

    def __init__(self, filler: OWLDataRange):
        self._filler = filler

    def get_filler(self) -> OWLDataRange:
        # documented in parent (HasFiller)
        return self._filler


class OWLDataCardinalityRestriction(OWLCardinalityRestriction[OWLDataRange],
                                    OWLQuantifiedDataRestriction,
                                    OWLDataRestriction, metaclass=ABCMeta):
    """Represents Data Property Cardinality Restrictions in the OWL 2 specification"""
    __slots__ = ()

    _property: OWLDataPropertyExpression

    @abstractmethod
    def __init__(self, cardinality: int, property: OWLDataPropertyExpression, filler: OWLDataRange):
        super().__init__(cardinality, filler)
        self._property = property

    def get_property(self) -> OWLDataPropertyExpression:
        # documented in parent
        return self._property

    def __repr__(self):
        return f"{type(self).__name__}(" \
               f"property={repr(self.get_property())},{self.get_cardinality()},filler={repr(self.get_filler())})"

    def __eq__(self, other):
        if type(other) == type(self):
            return self._property == other._property \
                   and self._cardinality == other._cardinality \
                   and self._filler == other._filler
        return NotImplemented

    def __hash__(self):
        return hash((self._property, self._cardinality, self._filler))


# TODO: a big todo plus intermediate classes (missing)

# class OWLAnnotation(metaclass=ABCMeta):
#     """Annotations are used in the various types of annotation axioms, which bind annotations to their subjects (i.e.
#      axioms or declarations)."""
#     type_index: Final = 5001
#
#
# class OWLAnnotationProperty(metaclass=ABCMeta):
#     """Represents an AnnotationProperty in the OWL 2 specification."""
#     type_index: Final = 1006
#
#
# class OWLAnonymousIndividual(OWLIndividual, OWLAnnotationValue, OWLAnnotationSubject, metaclass=ABCMeta):
#     """Represents Anonymous Individuals in the OWL 2 Specification."""
#     type_index: Final = 1007
#
#
# class OWLAxiom(metaclass=ABCMeta):
#     """Represents Axioms in the OWL 2 Specification.
#
#     An OWL ontology contains a set of axioms. These axioms can be annotation axioms, declaration axioms, imports
#     axioms or logical axioms
#     """
#     type_index: Final = 2000 + get_axiom_type().get_index()


class OWLDataAllValuesFrom(OWLQuantifiedDataRestriction):
    """Represents DataAllValuesFrom class expressions in the OWL 2 Specification."""
    __slots__ = '_property'

    type_index: Final = 3013

    _property: OWLDataPropertyExpression

    def __init__(self, property: OWLDataPropertyExpression, filler: OWLDataRange):
        """Gets an OWLDataAllValuesFrom restriction

        Args:
            property: The data property that the restriction acts along.
            filler: The data range that is the filler.

        Returns:
            An OWLDataAllValuesFrom restriction along the specified property with the specified filler
        """
        super().__init__(filler)
        self._property = property

    def __repr__(self):
        return f"OWLDataAllValuesFrom(property={repr(self._property)},filler={repr(self._filler)})"

    def __eq__(self, other):
        if type(other) is type(self):
            return self._filler == other._filler and self._property == other._property
        return NotImplemented

    def __hash__(self):
        return hash((self._filler, self._property))

    def get_property(self) -> OWLDataPropertyExpression:
        # documented in parent
        return self._property


class OWLDataComplementOf(OWLDataRange):
    """Represents DataComplementOf in the OWL 2 Specification."""
    type_index: Final = 4002

    _data_range: OWLDataRange

    def __init__(self, data_range: OWLDataRange):
        """
        Args:
            data_range: data range to complement
        """
        self._data_range = data_range

    def get_data_range(self) -> OWLDataRange:
        """
        Returns:
            the wrapped data range
        """
        return self._data_range

    def __repr__(self):
        return f"OWLDataComplementOf({repr(self._data_range)})"

    def __eq__(self, other):
        if type(other) is type(self):
            return self._data_range == other._data_range
        return NotImplemented

    def __hash__(self):
        return hash(self._data_range)


class OWLDataExactCardinality(OWLDataCardinalityRestriction):
    """Represents DataExactCardinality restrictions in the OWL 2 Specification."""
    __slots__ = '_cardinality', '_filler', '_property'

    type_index: Final = 3016

    def __init__(self, cardinality: int, property: OWLDataPropertyExpression, filler: OWLDataRange):
        """
        Args:
            cardinality: Cannot be negative.
            property: The property that the restriction acts along.
            filler: data range for restriction

        Returns:
            a DataExactCardinality on the specified property
        """
        super().__init__(cardinality, property, filler)

    def as_intersection_of_min_max(self) -> OWLObjectIntersectionOf:
        """Obtains an equivalent form that is a conjunction of a min cardinality and max cardinality restriction.

        Returns:
            The semantically equivalent but structurally simpler form (= 1 R D) = >= 1 R D and <= 1 R D
        """
        args = self.get_cardinality(), self.get_property(), self.get_filler()
        return OWLObjectIntersectionOf((OWLDataMinCardinality(*args), OWLDataMaxCardinality(*args)))


class OWLDataHasValue(OWLHasValueRestriction[OWLLiteral], OWLDataRestriction):
    """Represents DataHasValue restrictions in the OWL 2 Specification."""
    __slots__ = '_property'

    type_index: Final = 3014

    _property: OWLDataPropertyExpression

    def __init__(self, property: OWLDataPropertyExpression, value: OWLLiteral):
        """Gets an OWLDataHasValue restriction

        Args:
            property: The data property that the restriction acts along.
            filler: The literal value

        Returns:
            An OWLDataHasValue restriction along the specified property with the specified literal
        """
        super().__init__(value)
        self._property = property

    def __repr__(self):
        return f"OWLDataHasValue(property={repr(self._property)},value={repr(self._v)})"

    def __eq__(self, other):
        if type(other) is type(self):
            return self._v == other._v and self._property == other._property
        return NotImplemented

    def __hash__(self):
        return hash((self._v, self._property))

    def as_some_values_from(self) -> OWLClassExpression:
        """A convenience method that obtains this restriction as an existential restriction with a nominal filler.

        Returns:
            The existential equivalent of this value restriction. simp(HasValue(p a)) = some(p {a})
        """
        return OWLDataSomeValuesFrom(self.get_property(), OWLDataOneOf(self.get_filler()))

    def get_property(self) -> OWLDataPropertyExpression:
        # documented in parent
        return self._property


class OWLDataMaxCardinality(OWLDataCardinalityRestriction):
    """Represents DataMaxCardinality restrictions in the OWL 2 Specification."""
    __slots__ = '_cardinality', '_filler', '_property'

    type_index: Final = 3017

    def __init__(self, cardinality: int, property: OWLDataPropertyExpression, filler: OWLDataRange):
        """
        Args:
            cardinality: Cannot be negative.
            property: The property that the restriction acts along.
            filler: data range for restriction

        Returns:
            a DataMaxCardinality on the specified property
        """
        super().__init__(cardinality, property, filler)


class OWLDataMinCardinality(OWLDataCardinalityRestriction):
    """Represents DataMinCardinality restrictions in the OWL 2 Specification."""
    __slots__ = '_cardinality', '_filler', '_property'

    type_index: Final = 3015

    def __init__(self, cardinality: int, property: OWLDataPropertyExpression, filler: OWLDataRange):
        """
        Args:
            cardinality: Cannot be negative.
            property: The property that the restriction acts along.
            filler: data range for restriction

        Returns:
            a DataMinCardinality on the specified property
        """
        super().__init__(cardinality, property, filler)


class OWLDataOneOf(OWLDataRange, HasOperands[OWLLiteral]):
    """Represents DataOneOf in the OWL 2 Specification."""
    type_index: Final = 4003

    _values: Sequence[OWLLiteral]

    def __init__(self, values: Union[OWLLiteral, Iterable[OWLLiteral]]):
        if isinstance(values, OWLLiteral):
            self._values = values,
        else:
            for _ in values:
                assert isinstance(_, OWLLiteral)
            self._values = tuple(values)

    def values(self) -> Iterable[OWLLiteral]:
        """Gets the values that are in the oneOf.

         Returns:
             The values of this {@code DataOneOf} class expression.
        """
        yield from self._values

    def operands(self) -> Iterable[OWLLiteral]:
        # documented in parent
        yield from self.values()

    def __hash__(self):
        return hash(self._values)

    def __eq__(self, other):
        if type(other) == type(self):
            return self._values == other._values
        return NotImplemented

    def __repr__(self):
        return f'OWLDataOneOf({self._values})'


class OWLDataSomeValuesFrom(OWLQuantifiedDataRestriction):
    """Represents a DataSomeValuesFrom restriction in the OWL 2 Specification."""
    __slots__ = '_property'

    type_index: Final = 3012

    _property: OWLDataPropertyExpression

    def __init__(self, property: OWLDataPropertyExpression, filler: OWLDataRange):
        """Gets an OWLDataSomeValuesFrom restriction

        Args:
            property: The data property that the restriction acts along.
            filler: The data range that is the filler.

        Returns:
            An OWLDataSomeValuesFrom restriction along the specified property with the specified filler
        """
        super().__init__(filler)
        self._property = property

    def __repr__(self):
        return f"OWLDataSomeValuesFrom(property={repr(self._property)},filler={repr(self._filler)})"

    def __eq__(self, other):
        if type(other) is type(self):
            return self._filler == other._filler and self._property == other._property
        return NotImplemented

    def __hash__(self):
        return hash((self._filler, self._property))

    def get_property(self) -> OWLDataPropertyExpression:
        # documented in parent
        return self._property


class OWLNaryDataRange(OWLDataRange, HasOperands[OWLDataRange]):
    """OWLNaryDataRange."""
    __slots__ = ()

    _operands: Sequence[OWLDataRange]

    def __init__(self, operands: Iterable[OWLDataRange]):
        """
        Args:
            operands: data ranges
        """
        self._operands = tuple(operands)

    def operands(self) -> Sequence[OWLDataRange]:
        # documented in parent
        yield from self._operands

    def __repr__(self):
        return f'{type(self).__name__}({repr(self._operands)})'

    def __eq__(self, other):
        if type(other) == type(self):
            return self._operands == other._operands
        return NotImplemented

    def __hash__(self):
        return hash(self._operands)


class OWLDataUnionOf(OWLNaryDataRange):
    """Represents a DataUnionOf data range in the OWL 2 Specification."""
    __slots__ = '_operands'
    type_index: Final = 4005

    _operands: Sequence[OWLDataRange]


class OWLDataIntersectionOf(OWLNaryDataRange):
    """Represents DataIntersectionOf  in the OWL 2 Specification."""
    __slots__ = '_operands'
    type_index: Final = 4004

    _operands: Sequence[OWLDataRange]


class OWLImportsDeclaration(HasIRI):
    """Represents an import statement in an ontology."""
    __slots__ = '_iri'

    def __init__(self, import_iri: IRI):
        """
        Args:
            import_import_iri: imported ontology

        Returns:
            an imports declaration
        """
        self._iri = import_iri

    def get_iri(self) -> IRI:
        """Gets the import IRI.

        Returns:
            The import IRI that points to the ontology to be imported. The imported ontology might have this IRI as
            its ontology IRI but this is not mandated. For example, an ontology with a non resolvable ontology IRI
            can be deployed at a resolvable URL.
        """
        return self._iri


class OWLLogicalAxiom(OWLAxiom, metaclass=ABCMeta):
    """A base interface of all axioms that affect the logical meaning of an ontology. This excludes declaration axioms
    (including imports declarations) and annotation axioms.
    """
    __slots__ = ()

    def __init__(self, annotations: Optional[Iterable['OWLAnnotation']] = None):
        super().__init__(annotations=annotations)

    def is_logical_axiom(self) -> bool:
        return True


class OWLPropertyAxiom(OWLLogicalAxiom, metaclass=ABCMeta):
    """The base interface for property axioms."""
    __slots__ = ()

    def __init__(self, annotations: Optional[Iterable['OWLAnnotation']] = None):
        super().__init__(annotations=annotations)


class OWLClassAxiom(OWLLogicalAxiom, metaclass=ABCMeta):
    __slots__ = ()
    pass


class OWLNaryAxiom(Generic[_C], OWLAxiom, metaclass=ABCMeta):
    """Represents an axiom that contains two or more operands that could also be represented with multiple pairwise
    axioms.

    Args:
        _C: class of contained objects
    """
    __slots__ = ()
    pass


# noinspection PyUnresolvedReferences
# noinspection PyDunderSlots
class OWLNaryClassAxiom(OWLClassAxiom, OWLNaryAxiom[OWLClassExpression], metaclass=ABCMeta):
    __slots__ = ()

    _class_expressions: List[OWLClassExpression]

    @abstractmethod
    def __init__(self, class_expressions: List[OWLClassExpression]):
        self._class_expressions = [*class_expressions]

    def class_expressions(self) -> Iterable[OWLClassExpression]:
        """Gets all of the top level class expressions that appear in this axiom.

        Returns:
            Sorted stream of class expressions that appear in the axiom.
        """
        yield from self._class_expressions

    def __eq__(self, other):
        if type(other) is type(self):
            return self._class_expressions == other._class_expressions
        return NotImplemented

    def __hash__(self):
        return hash(self._class_expressions)

    def __repr__(self):
        return f'{type(self).__name__}({self._class_expressions})'


class OWLEquivalentClassesAxiom(OWLNaryClassAxiom):
    """Represents an EquivalentClasses axiom in the OWL 2 Specification."""
    __slots__ = '_class_expressions'

    def __init__(self, cls_a: OWLClassExpression, cls_b: OWLClassExpression):
        """Get an equivalent classes axiom with specified operands and no annotations

        Args:
            cls_a: one class for equivalence
            cls_b: one class for equivalence
        """
        super().__init__([cls_a, cls_b])


class OWLAnnotationAxiom(OWLAxiom, metaclass=ABCMeta):
    """A super interface for annotation axioms."""
    __slots__ = ()
    # TODO: XXX
    pass


class OWLAnnotationProperty(OWLProperty):
    """Represents an AnnotationProperty in the OWL 2 specification."""
    __slots__ = '_iri'

    def __init__(self, iri: IRI):
        """Get a new OWLAnnotationProperty object

        Args:
            iri: new OWLAnnotationProperty IRI
        """
        self._iri = iri

    def get_iri(self) -> IRI:
        # documented in parent
        return self._iri


class OWLAnnotation(OWLObject):
    """Annotations are used in the various types of annotation axioms, which bind annotations to their subjects
    (i.e. axioms or declarations)."""
    __slots__ = '_property', '_value'

    def __init__(self, property: OWLAnnotationProperty, value: OWLAnnotationValue):
        """Gets an annotation

        Args:
            property: the annotation property.
            value: The annotation value.
        """
        self._property = property
        self._value = value

    def get_property(self) -> OWLAnnotationProperty:
        """Gets the property that this annotation acts along.

        Returns:
            The annotation property
        """
        return self._property

    def get_value(self) -> OWLAnnotationValue:
        """Gets the annotation value. The type of value will depend upon the type of the annotation e.g. whether the
        annotation is an OWLLiteral, an IRI or an OWLAnonymousIndividual.

        Returns:
            The annotation value.
        """
        return self._value

    def __eq__(self, other):
        if type(other) is type(self):
            return self._property == other._property and self._value == other._value
        return NotImplemented

    def __hash__(self):
        return hash((self._property, self._value))

    def __repr__(self):
        return f'OWLAnnotation({self._property}, {self._value})'


class OWLAnnotationAssertionAxiom(OWLAnnotationAxiom):
    """Represents AnnotationAssertion axioms in the OWL 2 specification."""
    __slots__ = '_subject', '_annotation'

    def __init__(self, subject: OWLAnnotationSubject, annotation: OWLAnnotation):
        """Get an annotation assertion axiom - with annotations

        Args:
            subject: subject
            annotation: annotation
        """
        assert isinstance(subject, OWLAnnotationSubject)
        assert isinstance(annotation, OWLAnnotation)

        self._subject = subject
        self._annotation = annotation

    def get_subject(self) -> OWLAnnotationSubject:
        """Gets the subject of this object.

        Returns:
            The subject
        """
        return self._subject

    def get_property(self) -> OWLAnnotationProperty:
        """Gets the property.

        Returns:
            The property.
        """
        return self._annotation.get_property()

    def get_value(self) -> OWLAnnotationValue:
        """Gets the annotation value. This is either an IRI, an OWLAnonymousIndividual or an OWLLiteral.

        Returns:
            The annotation value.
        """
        return self._annotation.get_value()

    def __eq__(self, other):
        if type(other) is type(self):
            return self._subject == other._subject and self._annotation == other._annotation
        return NotImplemented

    def __hash__(self):
        return hash((self._subject, self._annotation))

    def __repr__(self):
        return f'OWLAnnotationAssertionAxiom({self._subject}, {self._annotation})'


class OWLUnaryPropertyAxiom(Generic[_P], OWLPropertyAxiom, metaclass=ABCMeta):
    __slots__ = '_property'

    _property: _P

    def __init__(self, property_: _P, annotations: Optional[Iterable[OWLAnnotation]] = None):
        self._property = property_
        super().__init__(annotations=annotations)

    def get_property(self) -> _P:
        return self._property


class OWLPropertyDomainAxiom(Generic[_P], OWLUnaryPropertyAxiom[_P], metaclass=ABCMeta):
    """Represents ObjectPropertyDomain axioms in the OWL 2 specification."""
    __slots__ = '_domain'

    _domain: OWLClassExpression

    def __init__(self, property_: _P, domain: OWLClassExpression,
                 annotations: Optional[Iterable[OWLAnnotation]] = None):
        self._domain = domain
        super().__init__(property_=property_, annotations=annotations)

    def get_domain(self) -> OWLClassExpression:
        return self._domain

    def __eq__(self, other):
        if type(other) is type(self):
            return self._property == other._property and self._domain == other._domain \
                   and self._annotations == other._annotation
        return NotImplemented

    def __hash__(self):
        return hash((self._property, self._domain, self._annotations))

    def __repr__(self):
        return f"{type(self).__name__}({repr(self._property)},{repr(self._domain)},{repr(self._annotations)})"


class OWLPropertyRangeAxiom(Generic[_P, _R], OWLUnaryPropertyAxiom[_P], metaclass=ABCMeta):
    """Represents ObjectPropertyRange axioms in the OWL 2 specification."""
    __slots__ = '_range'

    _range: _R

    def __init__(self, property_: _P, range_: _R, annotations: Optional[Iterable[OWLAnnotation]] = None):
        self._range = range_
        super().__init__(property_=property_, annotations=annotations)

    def get_range(self) -> _R:
        return self._range

    def __eq__(self, other):
        if type(other) is type(self):
            return self._property == other._property and self._range == other._range \
                   and self._annotations == other._annotation
        return NotImplemented

    def __hash__(self):
        return hash((self._property, self._range, self._annotations))

    def __repr__(self):
        return f"{type(self).__name__}({repr(self._property)},{repr(self._range)},{repr(self._annotations)})"


class OWLObjectPropertyDomainAxiom(OWLPropertyDomainAxiom[OWLObjectPropertyExpression]):
    """ Represents a ObjectPropertyDomain axiom in the OWL 2 Specification."""
    __slots__ = ()

    def __init__(self, property_: OWLObjectPropertyExpression, domain: OWLClassExpression,
                 annotations: Optional[Iterable[OWLAnnotation]] = None):
        super().__init__(property_=property_, domain=domain, annotations=annotations)


class OWLDataPropertyDomainAxiom(OWLPropertyDomainAxiom[OWLDataPropertyExpression]):
    """ Represents a DataPropertyDomain axiom in the OWL 2 Specification."""
    __slots__ = ()

    def __init__(self, property_: OWLDataPropertyExpression, domain: OWLClassExpression,
                 annotations: Optional[Iterable[OWLAnnotation]] = None):
        super().__init__(property_=property_, domain=domain, annotations=annotations)


class OWLObjectPropertyRangeAxiom(OWLPropertyRangeAxiom[OWLObjectPropertyExpression, OWLClassExpression]):
    """ Represents a ObjectPropertyRange axiom in the OWL 2 Specification."""
    __slots__ = ()

    def __init__(self, property_: OWLObjectPropertyExpression, range_: OWLClassExpression,
                 annotations: Optional[Iterable[OWLAnnotation]] = None):
        super().__init__(property_=property_, range_=range_, annotations=annotations)


class OWLDataPropertyRangeAxiom(OWLPropertyRangeAxiom[OWLDataPropertyExpression, OWLDataRange]):
    """ Represents a DataPropertyRange axiom in the OWL 2 Specification."""
    __slots__ = ()

    def __init__(self, property_: OWLDataPropertyExpression, range_: OWLDataRange,
                 annotations: Optional[Iterable[OWLAnnotation]] = None):
        super().__init__(property_=property_, range_=range_, annotations=annotations)


class OWLOntology(OWLObject, metaclass=ABCMeta):
    """Represents an OWL 2 Ontology  in the OWL 2 specification.

    An OWLOntology consists of a possibly empty set of OWLAxioms and a possibly empty set of OWLAnnotations.
    An ontology can have an ontology IRI which can be used to identify the ontology. If it has an ontology IRI then
    it may also have an ontology version IRI. Since OWL 2, an ontology need not have an ontology IRI. (See the OWL 2
    Structural Specification)

    An ontology cannot be modified directly. Changes must be applied via its OWLOntologyManager.
    """
    __slots__ = ()
    type_index: Final = 1

    @abstractmethod
    def classes_in_signature(self) -> Iterable[OWLClass]:
        """Gets the classes in the signature of this object.

        Returns:
            Classes in the signature of this object
        """
        pass

    @abstractmethod
    def data_properties_in_signature(self) -> Iterable[OWLDataProperty]:
        """Get the data properties that are in the signature of this object.

        Returns:
            Data properties that are in the signature of this object
        """
        pass

    @abstractmethod
    def object_properties_in_signature(self) -> Iterable[OWLObjectProperty]:
        """A convenience method that obtains the object properties that are in the signature of this object.

        Returns:
            Object properties that are in the signature of this object
        """
        pass

    @abstractmethod
    def individuals_in_signature(self) -> Iterable[OWLNamedIndividual]:
        """A convenience method that obtains the individuals that are in the signature of this object.

        Returns:
            Individuals that are in the signature of this object.
        """
        pass

    @abstractmethod
    def data_property_domain_axioms(self, property: OWLDataProperty) -> Iterable[OWLDataPropertyDomainAxiom]:
        """Gets the OWLDataPropertyDomainAxiom objects where the property is equal to the specified property.

        Args:
            property: The property which is equal to the property of the retrieved axioms.

        Returns:
            the axioms matching the search.
        """
        pass

    @abstractmethod
    def data_property_range_axioms(self, property: OWLDataProperty) -> Iterable[OWLDataPropertyRangeAxiom]:
        """Gets the OWLDataPropertyRangeAxiom objects where the property is equal to the specified property.

        Args:
            property: The property which is equal to the property of the retrieved axioms.

        Returns:
            the axioms matching the search.
        """
        pass

    @abstractmethod
    def object_property_domain_axioms(self, property: OWLObjectProperty) -> Iterable[OWLObjectPropertyDomainAxiom]:
        """Gets the OWLObjectPropertyDomainAxiom objects where the property is equal to the specified property.

        Args:
            property: The property which is equal to the property of the retrieved axioms.

        Returns:
            the axioms matching the search.
        """
        pass

    @abstractmethod
    def object_property_range_axioms(self, property: OWLObjectProperty) -> Iterable[OWLObjectPropertyRangeAxiom]:
        """Gets the OWLObjectPropertyRangeAxiom objects where the property is equal to the specified property.

        Args:
            property: The property which is equal to the property of the retrieved axioms.

        Returns:
            the axioms matching the search.
        """
        pass

    @abstractmethod
    def get_owl_ontology_manager(self) -> _M:
        """Gets the manager that manages this ontology"""
        pass

    @abstractmethod
    def get_ontology_id(self) -> OWLOntologyID:
        """Gets the OWLOntologyID belonging to this object.

        Returns:
            The OWLOntologyID
        """
        pass

    def is_anonymous(self) -> bool:
        return self.get_ontology_id().is_anonymous()


# noinspection PyUnresolvedReferences
# noinspection PyDunderSlots
class OWLOntologyChange(metaclass=ABCMeta):
    __slots__ = ()

    _ont: OWLOntology

    @abstractmethod
    def __init__(self, ontology: OWLOntology):
        self._ont = ontology

    def get_ontology(self) -> OWLOntology:
        """Gets the ontology that the change is/was applied to.

        Returns:
            The ontology that the change is applicable to
        """
        return self._ont


class AddImport(OWLOntologyChange):
    """Represents an ontology change where an import statement is added to an ontology."""
    __slots__ = '_ont', '_declaration'

    def __init__(self, ontology: OWLOntology, import_declaration: OWLImportsDeclaration):
        """
        Args:
            ontology: the ontology to which the change is to be applied
            import_declaration: the import declaration
        """
        super().__init__(ontology)
        self._declaration = import_declaration

    def get_import_declaration(self) -> OWLImportsDeclaration:
        """Gets the import declaration that the change pertains to.

        Returns:
            The import declaration
        """
        return self._declaration


class OWLOntologyManager(metaclass=ABCMeta):
    """An OWLOntologyManager manages a set of ontologies. It is the main point for creating, loading and accessing
    ontologies."""

    @abstractmethod
    def create_ontology(self, iri: IRI) -> OWLOntology:
        """Creates a new (empty) ontology that that has the specified ontology IRI (and no version IRI).

        Args:
            iri: The IRI of the ontology to be created.

        Returns:
            The newly created ontology, or if an ontology with the specified IRI already exists then this existing
            ontology will be returned.
        """
        pass

    @abstractmethod
    def load_ontology(self, iri: IRI) -> OWLOntology:
        """Loads an ontology that is assumed to have the specified ontology IRI as its IRI or version IRI. The ontology
        IRI will be mapped to an ontology document IRI.

        Args:
            iri: The IRI that identifies the ontology. It is expected that the ontology will also have this IRI
                (although the OWL API should tolerated situations where this is not the case).

        Returns:
            The OWLOntology representation of the ontology that was loaded.
        """
        pass

    @abstractmethod
    def apply_change(self, change: OWLOntologyChange):
        """A convenience method that applies just one change to an ontology. When this method is used through an
        OWLOntologyManager implementation, the instance used should be the one that the ontology returns through the
        get_owl_ontology_manager() call.

        Args:
            change: The change to be applied

        Raises:
            ChangeApplied.UNSUCCESSFULLY: if the change was not applied successfully.
        """
        pass

    @abstractmethod
    def add_axiom(self, ontology: OWLOntology, axiom: OWLAxiom):
        """A convenience method that adds a single axiom to an ontology. The appropriate AddAxiom change object is
        automatically generated.

        Args:
            ontology: The ontology to add the axiom to.
            axiom: The axiom to be added

        Raises:
            ChangeApplied.UNSUCCESSFULLY: if the axiom could not be added.
        """
        pass

    @abstractmethod
    def save_ontology(self, ontology: OWLOntology, document_iri: IRI):
        """Saves the specified ontology, using the specified document IRI to determine where/how the ontology should be
        saved.

        Args:
            ontology: The ontology to be saved.
            document_iri: The document IRI where the ontology should be saved to
        """
        pass


class OWLReasoner(metaclass=ABCMeta):
    """An OWLReasoner reasons over a set of axioms (the set of reasoner axioms) that is based on the imports closure of
    a particular ontology - the "root" ontology."""
    __slots__ = ()

    @abstractmethod
    def __init__(self, ontology: OWLOntology):
        pass

    @abstractmethod
    def data_property_domains(self, pe: OWLDataProperty, direct: bool = False) -> Iterable[OWLClassExpression]:
        """Gets the class expressions that are the direct or indirect domains of this property with respect to the imports
        closure of the root ontology.

        Args:
            pe: The property expression whose domains are to be retrieved.
            direct: Specifies if the direct domains should be retrieved (True), or if all domains should be retrieved
                (False).

        Returns:
            :Let N = equivalent_classes(DataSomeValuesFrom(pe rdfs:Literal)). If direct is True: then if N is not
            empty then the return value is N, else the return value is the result of
            super_classes(DataSomeValuesFrom(pe rdfs:Literal), true). If direct is False: then the result of
            super_classes(DataSomeValuesFrom(pe rdfs:Literal), false) together with N if N is non-empty.
            (Note, rdfs:Literal is the top datatype).
        """
        pass

    @abstractmethod
    def object_property_domains(self, pe: OWLObjectProperty, direct: bool = False) -> Iterable[OWLClassExpression]:
        """Gets the class expressions that are the direct or indirect domains of this property with respect to the imports
        closure of the root ontology.

        Args:
            pe: The property expression whose domains are to be retrieved.
            direct: Specifies if the direct domains should be retrieved (True), or if all domains should be retrieved
                (False).

        Returns:
            :Let N = equivalent_classes(ObjectSomeValuesFrom(pe owl:Thing)). If direct is True: then if N is not empty
            then the return value is N, else the return value is the result of
            super_classes(ObjectSomeValuesFrom(pe owl:Thing), true). If direct is False: then the result of
            super_classes(ObjectSomeValuesFrom(pe owl:Thing), false) together with N if N is non-empty.
        """
        pass

    @abstractmethod
    def object_property_ranges(self, pe: OWLObjectProperty, direct: bool = False) -> Iterable[OWLClassExpression]:
        """Gets the class expressions that are the direct or indirect ranges of this property with respect to the imports
        closure of the root ontology.

        Args:
            pe: The property expression whose ranges are to be retrieved.
            direct: Specifies if the direct ranges should be retrieved (True), or if all ranges should be retrieved
                (False).

        Returns:
            :Let N = equivalent_classes(ObjectSomeValuesFrom(ObjectInverseOf(pe) owl:Thing)). If direct is True: then
            if N is not empty then the return value is N, else the return value is the result of
            super_classes(ObjectSomeValuesFrom(ObjectInverseOf(pe) owl:Thing), true). If direct is False: then
            the result of super_classes(ObjectSomeValuesFrom(ObjectInverseOf(pe) owl:Thing), false) together with N
            if N is non-empty.
        """
        pass

    @abstractmethod
    def equivalent_classes(self, ce: OWLClassExpression) -> Iterable[OWLClass]:
        """Gets the named classes that are equivalent to the specified class expression with respect to the set of
        reasoner axioms.

        Args:
            ce: The class expression whose equivalent classes are to be retrieved.

        Returns:
            All named class C where the root ontology imports closure entails EquivalentClasses(ce C). If ce is not a
            class name (i.e. it is an anonymous class expression) and there are no such classes C then there will be
            no result. If ce is unsatisfiable with respect to the set of reasoner axioms then  owl:Nothing, i.e. the
            bottom node, will be returned.
        """
        pass

    @abstractmethod
    def data_property_values(self, ind: OWLNamedIndividual, pe: OWLDataProperty) -> Iterable['OWLLiteral']:
        """Gets the data property values for the specified individual and data property expression.

        Args:
            ind: The individual that is the subject of the data property values
            pe: The data property expression whose values are to be retrieved for the specified individual

        Returns:
            A set of OWLLiterals containing literals such that for each literal l in the set, the set of reasoner
            axioms entails DataPropertyAssertion(pe ind l).
        """
        pass

    @abstractmethod
    def object_property_values(self, ind: OWLNamedIndividual, pe: OWLObjectPropertyExpression) \
            -> Iterable[OWLNamedIndividual]:
        """Gets the object property values for the specified individual and object property expression.

        Args:
            ind: The individual that is the subject of the object property values
            pe: The object property expression whose values are to be retrieved for the specified individual

        Returns:
            The named individuals such that for each individual j, the set of reasoner axioms entails
            ObjectPropertyAssertion(pe ind j).
        """
        pass

    @abstractmethod
    def flush(self) -> None:
        """Flushes any changes stored in the buffer, which causes the reasoner to take into consideration the changes
        the current root ontology specified by the changes"""
        pass

    @abstractmethod
    def instances(self, ce: OWLClassExpression, direct: bool = False) -> Iterable[OWLNamedIndividual]:
        """Gets the individuals which are instances of the specified class expression.

        Args:
            ce: The class expression whose instances are to be retrieved.
            direct: Specifies if the direct instances should be retrieved (True), or if all instances should be
                retrieved (False).

        Returns:
            If direct is True, each named individual j where the set of reasoner axioms entails
            DirectClassAssertion(ce, j). If direct is False, each named individual j where the set of reasoner axioms
            entails ClassAssertion(ce, j). If ce is unsatisfiable with respect to the set of reasoner axioms then
            nothing returned.
        """
        pass

    @abstractmethod
    def sub_classes(self, ce: OWLClassExpression, direct: bool = False) -> Iterable[OWLClass]:
        """Gets the set of named classes that are the strict (potentially direct) subclasses of the specified class
        expression with respect to the reasoner axioms.

        Args:
            ce: The class expression whose strict (direct) subclasses are to be retrieved.
            direct: Specifies if the direct subclasses should be retrieved (True) or if the all subclasses
                (descendant) classes should be retrieved (False).

        Returns:
            If direct is True, each class C where reasoner axioms entails DirectSubClassOf(C, ce). If direct is False,
            each class C where reasoner axioms entails StrictSubClassOf(C, ce). If ce is equivalent to owl:Nothing then
            nothing will be returned.
        """
        pass

    @abstractmethod
    def sub_data_properties(self, dp: OWLDataProperty, direct: bool = False) -> Iterable[OWLDataProperty]:
        """Gets the set of named data properties that are the strict (potentially direct) subproperties of the
        specified data property expression with respect to the imports closure of the root ontology.

        Args:
            dp: The data property whose strict (direct) subproperties are to be retrieved.
            direct: Specifies if the direct subproperties should be retrieved (True) or if the all subproperties
                (descendants) should be retrieved (False).

        Returns:
            If direct is True, each property P where the set of reasoner axioms entails DirectSubDataPropertyOf(P, pe).
            If direct is False, each property P where the set of reasoner axioms entails
            StrictSubDataPropertyOf(P, pe). If pe is equivalent to owl:bottomDataProperty then nothing will be
            returned.
        """
        pass

    @abstractmethod
    def sub_object_properties(self, op: OWLObjectPropertyExpression, direct: bool = False) \
            -> Iterable[OWLObjectPropertyExpression]:
        """Gets the stream of simplified object property expressions that are the strict (potentially direct)
        subproperties of the specified object property expression with respect to the imports closure of the root
        ontology.

        Args:
            op: The object property expression whose strict (direct) subproperties are to be retrieved.
            direct: Specifies if the direct subproperties should be retrieved (True) or if the all subproperties
                (descendants) should be retrieved (False).

        Returns:
            If direct is True, simplified object property expressions, such that for each simplified object property
            expression, P, the set of reasoner axioms entails DirectSubObjectPropertyOf(P, pe).
            If direct is False, simplified object property expressions, such that for each simplified object property
            expression, P, the set of reasoner axioms entails StrictSubObjectPropertyOf(P, pe).
            If pe is equivalent to owl:bottomObjectProperty then nothing will be returned.
        """
        pass

    @abstractmethod
    def types(self, ind: OWLNamedIndividual, direct: bool = False) -> Iterable[OWLClass]:
        """Gets the named classes which are (potentially direct) types of the specified named individual.

        Args:
            ind: The individual whose types are to be retrieved.
            direct: Specifies if the direct types should be retrieved (True), or if all types should be retrieved
                (False).

        Returns:
            If direct is True, each named class C where the set of reasoner axioms entails
            DirectClassAssertion(C, ind). If direct is False, each named class C where the set of reasoner axioms
            entails ClassAssertion(C, ind).
        """
        pass

    @abstractmethod
    def get_root_ontology(self) -> OWLOntology:
        """Gets the "root" ontology that is loaded into this reasoner. The reasoner takes into account the axioms in
        this ontology and its imports closure."""
        pass

    @abstractmethod
    def super_classes(self, ce: OWLClassExpression, direct: bool = False) -> Iterable[OWLClass]:
        """Gets the stream of named classes that are the strict (potentially direct) super classes of the specified
        class expression with respect to the imports closure of the root ontology.

        Args:
            ce: The class expression whose strict (direct) super classes are to be retrieved.
            direct: Specifies if the direct super classes should be retrieved (True) or if the all super classes
                (ancestors) classes should be retrieved (False).

        Returns:
            If direct is True, each class C where the set of reasoner axioms entails DirectSubClassOf(ce, C).
            If direct is False, each class C where  set of reasoner axioms entails StrictSubClassOf(ce, C).
            If ce is equivalent to owl:Thing then nothing will be returned.
        """
        pass


"""Important constant objects section"""

OWLThing: Final = OWLClass(OWLRDFVocabulary.OWL_THING.get_iri())  #: : :The OWL Class corresponding to owl:Thing
OWLNothing: Final = OWLClass(OWLRDFVocabulary.OWL_NOTHING.get_iri())  #: : :The OWL Class corresponding to owl:Nothing
#: the built in top object property
OWLTopObjectProperty: Final = OWLObjectProperty(OWLRDFVocabulary.OWL_TOP_OBJECT_PROPERTY.get_iri())
#: the built in bottom object property
OWLBottomObjectProperty: Final = OWLObjectProperty(OWLRDFVocabulary.OWL_BOTTOM_OBJECT_PROPERTY.get_iri())
#: the built in top data property
OWLTopDataProperty: Final = OWLDataProperty(OWLRDFVocabulary.OWL_TOP_DATA_PROPERTY.get_iri())
#: the built in bottom data property
OWLBottomDataProperty: Final = OWLDataProperty(OWLRDFVocabulary.OWL_BOTTOM_DATA_PROPERTY.get_iri())

DoubleOWLDatatype: Final = OWLDatatype(XSDVocabulary.DOUBLE)  #: An object representing a double datatype.
IntegerOWLDatatype: Final = OWLDatatype(XSDVocabulary.INTEGER)  #: An object representing an integer datatype.
BooleanOWLDatatype: Final = OWLDatatype(XSDVocabulary.BOOLEAN)  #: An object representing the boolean datatype.
StringOWLDatatype: Final = OWLDatatype(XSDVocabulary.STRING)  #: An object representing the string datatype.
DateOWLDatatype: Final = OWLDatatype(XSDVocabulary.DATE)  #: An object representing the date datatype.
DateTimeOWLDatatype: Final = OWLDatatype(XSDVocabulary.DATE_TIME)  #: An object representing the dateTime datatype.
DurationOWLDatatype: Final = OWLDatatype(XSDVocabulary.DURATION)  #: An object representing the duration datatype.
TopDatatype: Final = OWLDatatype(OWLRDFVocabulary.RDFS_LITERAL)  #: The OWL Datatype corresponding to the top data type

NUMERIC_DATATYPES: Final[Set[OWLDatatype]] = {DoubleOWLDatatype, IntegerOWLDatatype}
TIME_DATATYPES: Final[Set[OWLDatatype]] = {DateOWLDatatype, DateTimeOWLDatatype, DurationOWLDatatype}<|MERGE_RESOLUTION|>--- conflicted
+++ resolved
@@ -21,13 +21,9 @@
 
 _T = TypeVar('_T')  #:
 _C = TypeVar('_C', bound='OWLObject')  #:
-<<<<<<< HEAD
-Literals = Union['OWLLiteral', int, float, bool, Timedelta, datetime, date, str]  #:
-=======
 _P = TypeVar('_P', bound='OWLPropertyExpression')  #:
 _R = TypeVar('_R', bound='OWLPropertyRange')  #:
-Literals = Union['OWLLiteral', int, float, bool, Timedelta, datetime, date]  #:
->>>>>>> a708bc9d
+Literals = Union['OWLLiteral', int, float, bool, Timedelta, datetime, date, str]  #:
 
 
 class HasIndex(Protocol):
